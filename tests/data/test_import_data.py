import pytest
import shapely
import os

from edisgo.grid.network import Network
from edisgo.grid.grids import MVGrid, LVGrid
from edisgo.data import import_data


class TestImportFromDing0:
    #ToDo add tests for switches_df and storages_df

    @classmethod
    def setup_class(self):
        """Setup default values"""
        parent_dirname = os.path.dirname(os.path.dirname(__file__))
        test_network_directory = os.path.join(parent_dirname, 'test_network')
        self.network = Network()
        import_data.import_ding0_grid(test_network_directory, self.network)

    def test_import_ding0_grid_network(self):
        """Test successful import of ding0 grid - Network"""

        # buses, generators, loads, lines, transformers dataframes
        # check number of imported components
        assert self.network.buses_df.shape[0] == 208
        assert self.network.generators_df.shape[0] == 29
        assert self.network.loads_df.shape[0] == 50
        assert self.network.lines_df.shape[0] == 198
        assert self.network.transformers_df.shape[0] == 9
        # check necessary columns
        assert all([col in self.network.buses_df.columns for col in
                    import_data.COLUMNS['buses_df']])
        assert all([col in self.network.generators_df.columns
                    for col in import_data.COLUMNS['generators_df']])
        assert all([col in self.network.loads_df.columns for col in
                    import_data.COLUMNS['loads_df']])
        assert all([col in self.network.transformers_df.columns
                    for col in import_data.COLUMNS['transformers_df']])
        assert all([col in self.network.lines_df.columns for col in
                    import_data.COLUMNS['lines_df']])

        # grid district
        assert self.network.grid_district['population'] == 23358
        assert isinstance(self.network.grid_district['geom'],
                          shapely.geometry.Polygon)

        # grids
        assert isinstance(self.network.mv_grid, MVGrid)
        assert len(self.network._grids) == 10

    def test_import_ding0_grid_mv_grid(self):
        """Test successful import of ding0 grid - MVGrid"""

        #ToDo test generator_objects?

        mv_grid = self.network.mv_grid

        assert mv_grid.id == 1
        assert mv_grid.nominal_voltage == 20
        assert len(list(mv_grid.lv_grids)) == 9

        assert len(mv_grid.buses_df.index) == 33
        assert 'Bus_BranchTee_MVGrid_1_7' in mv_grid.buses_df.index
        assert len(mv_grid.generators_df.index) == 9
        assert 'Generator_slack' not in mv_grid.generators_df.index
        assert 'Generator_1' in mv_grid.generators_df.index
        assert len(mv_grid.loads_df.index) == 1
        assert 'Load_retail_MVGrid_1_Load_aggregated_retail_MVGrid_1_1' in \
               mv_grid.loads_df.index

        assert sorted(mv_grid.weather_cells) == [1122074, 1122075]
        assert mv_grid.peak_generation_capacity == 22.075
        assert mv_grid.peak_generation_capacity_per_technology['solar'] == 4.6
        assert mv_grid.peak_load == 0.31
        assert mv_grid.peak_load_per_sector['retail'] == 0.31

    def test_import_ding0_grid_lv_grids(self):
        """Test successful import of ding0 grid - LVGrid"""

        lv_grid = [_ for _ in self.network.mv_grid.lv_grids if _.id == 3][0]

        assert isinstance(lv_grid, LVGrid)
        assert lv_grid.nominal_voltage == 0.4

        assert len(lv_grid.buses_df) == 13
        assert 'Bus_BranchTee_LVGrid_3_2' in lv_grid.buses_df.index
        assert len(lv_grid.generators_df.index) == 0
        assert len(lv_grid.loads_df.index) == 4
        assert 'Load_residential_LVGrid_3_3' in lv_grid.loads_df.index

        assert sorted(lv_grid.weather_cells) == []
        assert lv_grid.peak_generation_capacity == 0
        assert lv_grid.peak_generation_capacity_per_technology.empty
        assert lv_grid.peak_load == 0.054627
        assert lv_grid.peak_load_per_sector['agricultural'] == 0.051

    def test_path_error(self):
        """Test catching error when path to network does not exist."""
        msg = "Specified directory containing ding0 grid data does not " \
              "exist or does not contain grid data."
        with pytest.raises(AttributeError, match=msg):
            import_data.import_ding0_grid('wrong_directory', self.network)

<<<<<<< HEAD
    def test_validate_ding0_grid_import(self):
        """
        Test of validation of grids
        """
        comps_dict = {'buses': 'Bus_primary_LVStation_2',
                      'generators': 'GeneratorFluctuating_14',
                      'loads': 'Load_residential_LVGrid_3_2',
                      'transformers':'LVStation_5_transformer_1',
                      'lines':'Line_10014',
                      'switches':'circuit_breaker_1'}
        # check duplicate node
        for comp, name in comps_dict.items():
            new_comp = getattr(self.network, comp + '_df').loc[name]
            comps = getattr(self.network, comp + '_df')
            setattr(self.network, comp + '_df', comps.append(new_comp))
            try:
                import_data._validate_ding0_grid_import(self.network)
                raise Exception('Appending components {} in check duplicate '
                                'did not work properly.'.format(comp))
            except ValueError as e:
                assert e.args[0] == '{} have duplicate entry in one ' \
                                    'of the components dataframes'.format(
                    name)
            setattr(self.network, comp + '_df', comps)
            import_data._validate_ding0_grid_import(self.network)
        print('Check duplicates finished.')

        # check not connected generator and load
        for nodal_component in ["loads", "generators"]:
            comps = getattr(self.network, nodal_component + '_df')
            new_comp = comps.loc[comps_dict[nodal_component]]
            new_comp.name = 'new_nodal_component'
            new_comp.bus = 'Non_existant_bus_'+nodal_component
            setattr(self.network, nodal_component + '_df', comps.append(new_comp))
            try:
                import_data._validate_ding0_grid_import(self.network)
                raise Exception('Appending components {} did not work properly.'.format(nodal_component))
            except ValueError as e:
                assert e.args[0] == 'The following {} have buses which are ' \
                                    'not defined: {}'.format(
                    nodal_component, new_comp.name)
            setattr(self.network, nodal_component + '_df', comps)
            import_data._validate_ding0_grid_import(self.network)
        print('Check nodal components finished.')

        # check branch components
        i = 0
        for branch_component in ["lines", "transformers"]:
            comps = getattr(self.network, branch_component + '_df')
            new_comp = comps.loc[comps_dict[branch_component]]
            new_comp.name = 'new_branch_component'
            setattr(new_comp, 'bus'+str(i),'Non_existant_bus_' + branch_component)
            setattr(self.network, branch_component + '_df',
                    comps.append(new_comp))
            try:
                import_data._validate_ding0_grid_import(self.network)
                raise Exception('Appending components {} did not work properly.'.format(branch_component))
            except ValueError as e:
                assert e.args[0] == 'The following {} have bus{} which are ' \
                                    'not defined: {}'.format(
                    branch_component, i, new_comp.name)
            setattr(self.network, branch_component + '_df', comps)
            import_data._validate_ding0_grid_import(self.network)
            i=+1
        print('Check branch elements finished.')

        # check switches
        comps = self.network.switches_df
        for attr in ["bus_open", "bus_closed"]:
            new_comp = comps.loc[comps_dict['switches']]
            new_comp.name = 'new_switch'
            new_comps = comps.append(new_comp)
            new_comps.at[new_comp.name,attr] = 'Non_existant_'+attr
            self.network.switches_df = new_comps
            try:
                import_data._validate_ding0_grid_import(self.network)
                raise Exception('Appending components switches did not work properly.')
            except ValueError as e:
                assert e.args[0] == 'The following switches have {} which are ' \
                                    'not defined: {}'.format(
                    attr, new_comp.name)
            self.network.switches_df = comps
            import_data._validate_ding0_grid_import(self.network)
        print('Check switches finished')

        # check isolated node
        bus = self.network.buses_df.loc[comps_dict['buses']]
        bus.name = 'New_bus'
        self.network.buses_df = self.network.buses_df.append(bus)
        try:
            import_data._validate_ding0_grid_import(self.network)
            raise Exception('Appending components buses did not work properly.')
        except ValueError as e:
            assert e.args[0] == 'The following buses are isolated nodes: ' \
                                '{}'.format(bus.name)
        print('Check isolated nodes finished.')

        print('OK')




# path = '/home/birgit/virtualenvs/edisgo_refactoring/git_repos/eDisGo/tests/test_network/'
# network = Network()
# import_data.import_ding0_grid(path, network)
# mv_grid = network.mv_grid
# lv_grid = [_ for _ in network.mv_grid.lv_grids if _.id == 1][0]
# network.buses.shape
# ToDo import COLUMNS
#ToDo test generators
#ToDo implement loads class
=======
    # def test_import_ding0_grid(self):
    #     """Test where validation fails"""
    #     import_data.import_ding0_grid(self.path, self.network)
>>>>>>> e588cba7
<|MERGE_RESOLUTION|>--- conflicted
+++ resolved
@@ -102,7 +102,6 @@
         with pytest.raises(AttributeError, match=msg):
             import_data.import_ding0_grid('wrong_directory', self.network)
 
-<<<<<<< HEAD
     def test_validate_ding0_grid_import(self):
         """
         Test of validation of grids
@@ -203,19 +202,3 @@
         print('OK')
 
 
-
-
-# path = '/home/birgit/virtualenvs/edisgo_refactoring/git_repos/eDisGo/tests/test_network/'
-# network = Network()
-# import_data.import_ding0_grid(path, network)
-# mv_grid = network.mv_grid
-# lv_grid = [_ for _ in network.mv_grid.lv_grids if _.id == 1][0]
-# network.buses.shape
-# ToDo import COLUMNS
-#ToDo test generators
-#ToDo implement loads class
-=======
-    # def test_import_ding0_grid(self):
-    #     """Test where validation fails"""
-    #     import_data.import_ding0_grid(self.path, self.network)
->>>>>>> e588cba7
