--- conflicted
+++ resolved
@@ -31,11 +31,7 @@
     author_email='',
     description='A python package for distribution grid analysis and optimization',
     install_requires = [
-<<<<<<< HEAD
-        'ding0==0.1.3',
-=======
         'ding0 >=0.1.2, <=0.1.3',
->>>>>>> 76d03d8b
         'networkx >=1.11',
         'shapely >= 1.5.12, <= 1.5.12',
         'pandas >=0.20.3, <=0.20.3',
@@ -50,9 +46,5 @@
         ]
         },
     cmdclass={
-      'install': InstallSetup},
-    dependency_links=[
-        'https://github.com/openego/ding0/archive/'\
-        '5d882e804b12f79a4f74c88d26e71faff1929e00.zip'\
-        '#egg=ding0-0.1.2+git.5d882e80ding0==0.1.2+git.5d882e80']
+      'install': InstallSetup}
 )