--- conflicted
+++ resolved
@@ -1,11 +1,8 @@
 import networkx as nx
-<<<<<<< HEAD
-import matplotlib.pyplot as plt
-=======
 from collections import defaultdict
 import pandas as pd
-
->>>>>>> af4ee182
+import matplotlib.pyplot as plt
+
 
 class Grid:
     """Defines a basic grid in eDisGo
