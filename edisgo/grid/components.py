--- conflicted
+++ resolved
@@ -473,29 +473,6 @@
                                      "given.".format(self.type))
                     raise
 
-<<<<<<< HEAD
-            # calculate share of reactive power
-            if isinstance(self.grid, MVGrid):
-                q_factor = tan(acos(self.grid.network.config[
-                                        'reactive_power_factor'][
-                                        'mv_gen']))
-            elif isinstance(self.grid, LVGrid):
-                q_factor = tan(acos(self.grid.network.config[
-                                        'reactive_power_factor'][
-                                        'lv_gen']))
-            ts['q'] = ts['p'] * q_factor
-            timeseries = ts * self.nominal_capacity
-
-            # subtract curtailment
-            if self.curtailment is not None:
-                timeseries = timeseries.join(self.curtailment.to_frame('curtailment'),
-                             how='left')
-                timeseries.p = timeseries.p - timeseries.curtailment.fillna(0)
-
-            return timeseries.loc[self.grid.network.timeseries.timeindex, :]
-
-        return self._timeseries.loc[self.grid.network.timeseries.timeindex, :]
-=======
             timeseries['q'] = timeseries['p'] * tan(acos(self.power_factor))
             timeseries = timeseries * self.nominal_capacity
 
@@ -509,7 +486,6 @@
             #ToDo: should curtailment be subtracted from timeseries?
             return self._timeseries.loc[
                    self.grid.network.timeseries.timeindex, :]
->>>>>>> b608a8a7
 
     @property
     def curtailment(self):
