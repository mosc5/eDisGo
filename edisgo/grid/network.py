--- conflicted
+++ resolved
@@ -352,19 +352,11 @@
 
         if self.network.pypsa is None:
             # Translate eDisGo grid topology representation to PyPSA format
-<<<<<<< HEAD
             logging.debug('Translate eDisGo grid topology representation to '
                          'PyPSA format.')
             self.network.pypsa = pypsa_io.to_pypsa(
                 self.network, mode, timesteps)
             logging.debug('Translating eDisGo grid topology representation to '
-=======
-            logging.info('Translate eDisGo grid topology representation to '
-                         'PyPSA format.')
-            self.network.pypsa = pypsa_io.to_pypsa(
-                self.network, mode, timesteps)
-            logging.info('Translating eDisGo grid topology representation to '
->>>>>>> 59b4ded1
                          'PyPSA format finished.')
         else:
             if self.network.pypsa.edisgo_mode is not mode:
@@ -405,7 +397,7 @@
 
         return results
 
-    def integrate_storage(self, timeseries, position, **kwargs):
+    def integrate_storage(self, **kwargs):
         """
         Integrates storage into grid.
 
@@ -1160,7 +1152,6 @@
 
         self._check_timeindex(curtailment_timeseries, edisgo.network)
 
-<<<<<<< HEAD
         if methodology == 'feedin-proportional':
             curtailment_method = curtailment.feedin_proportional
         elif methodology == 'voltage-based':
@@ -1204,95 +1195,6 @@
                     selected_generators = generators.loc[
                         (generators.type == col[0]) &
                         (generators.weather_cell_id == col[1])]
-=======
-        # multiply feedin per type/weather cell id or both to capacities
-        # this is a workaround for pandas currently not allowing multiindex dataframes
-        # to be multiplied  and broadcast on two levels (type and weather_cell_id)
-        for x in self.feedin.columns.levels[0]:
-            try:
-                self.feedin.loc[:, (x, str(x), x.type, x.weather_cell_id)] = \
-                    self.feedin.loc[:, (x, str(x), x.type, x.weather_cell_id)] * \
-                    gen_fluct_ts.loc[:, (x.type, x.weather_cell_id)]
-            except AttributeError:
-                # when either weather_cell_id or type attribute is missing
-                # meaning this could be a Generator Object instead of a Generator Fluctuating
-                if type(x) == edisgo.grid.components.GeneratorFluctuating:
-                    message = "One or both of the attributes, \'type\' or \'weather_cell_id\'" +\
-                              "of the {} object is missing even though ".format(x) +\
-                              "its a GeneratorFluctuating Object."
-                    logging.warning(message)
-                    #raise Warning(message)
-                else:
-                    message = "Generator Object found instead of GeneratorFluctuating Object " +\
-                              "in {}".format(x)
-                    logging.warning(message)
-                    #raise Warning(message)
-                pass
-            except KeyError:
-                # when one of the keys are missing in either the feedin or the capacities
-                message = "One of the keys of {} are absent in either the feedin or the".format(x) +\
-                          " generator fluctuating timeseries  object is missing"
-                logging.warning(message)
-                #raise Warning(message)
-                pass
-
-        # get mode of curtailment and the arguments necessary
-        if self.mode == 'curtail_all':
-            curtail_function = curtailment.curtail_all
-        elif self.mode == 'curtail_voltage':
-            curtail_function = curtailment.curtail_voltage
-        else:
-            raise ValueError('{} is not a valid mode.'.format(self.mode))
-
-        # perform the mode of curtailment with some relevant checks
-        # as to what the inputs are
-        if isinstance(self.curtailment_ts, pd.Series):
-            curtail_function(self.feedin,
-                             self.curtailment_ts,
-                             edisgo_object,
-                             **kwargs)
-        elif isinstance(self.curtailment_ts, pd.DataFrame):
-            if isinstance(self.curtailment_ts.columns, pd.MultiIndex):
-                col_tuple_list = self.curtailment_ts.columns.tolist()
-                for col_slice in col_tuple_list:
-                    feedin_slice = self.feedin.loc[:, (slice(None),
-                                                       slice(None),
-                                                       col_slice[0],
-                                                       col_slice[1])]
-                    feedin_slice.columns = feedin_slice.columns.remove_unused_levels()
-                    if feedin_slice.size > 0:
-                        curtail_function(feedin_slice,
-                                         self.curtailment_ts[col_slice],
-                                         edisgo_object,
-                                         **kwargs)
-                    else:
-                        message = "In this grid there seems to be no feedin time series" +\
-                            " or generators corresponding to the combination of {}".format(col_slice)
-                        logging.warning(message)
-            else:
-                # when there is no multi-index then we assume that this is only
-                # curtailed through technology or with weather cell id only
-                if self.curtailment_ts.columns.dtype == object:
-                    # this is when technology is given as strings
-                    for tech in self.curtailment_ts.columns:
-                        curtail_function(self.feedin.loc[:, (slice(None),
-                                                             slice(None),
-                                                             tech,
-                                                             slice(None))],
-                                         self.curtailment_ts[tech],
-                                         edisgo_object,
-                                         **kwargs)
-                elif self.curtailment_ts.columns.dtype == int:
-                    # this is when weather_cell_id is given as strings
-                    for w_id in self.curtailment_ts.columns:
-                        curtail_function(self.feedin.loc[:, (slice(None),
-                                                             slice(None),
-                                                             slice(None),
-                                                             w_id)],
-                                         self.curtailment_ts[w_id],
-                                         edisgo_object,
-                                         **kwargs)
->>>>>>> 59b4ded1
                 else:
                     selected_generators = generators.loc[
                         (generators.type == col)]
@@ -1312,16 +1214,9 @@
         # check if curtailment exceeds feed-in
         self._postcheck(edisgo.network, feedin)
 
-<<<<<<< HEAD
         # update generator time series in pypsa network
         if edisgo.network.pypsa is not None:
             pypsa_io.update_pypsa_generator_timeseries(edisgo.network)
-=======
-        # write curtailment to results to be able to put it out as files for
-        # result checking
-        edisgo_object.network.results.assigned_curtailment =\
-            edisgo_object.network.timeseries.curtailment.copy()
->>>>>>> 59b4ded1
 
         # add measure to Results object
         edisgo.network.results.measures = 'curtailment'
@@ -1394,7 +1289,6 @@
         Raises an error if the curtailment of a generator exceeds the
         feed-in of that generator at any time step.
 
-<<<<<<< HEAD
         Parameters
         -----------
         network : :class:`~.grid.network.Network`
@@ -1410,16 +1304,6 @@
         curtailment_repr = curtailment
         curtailment_repr.columns = gen_repr
         if not ((feedin_repr - curtailment_repr) > -1e-3).all().all():
-=======
-        feedin_ts_compare = self.feedin.copy()
-        for r in range(len(feedin_ts_compare.columns.levels)-1):
-            feedin_ts_compare.columns = feedin_ts_compare.columns.droplevel(1)
-        # need an if condition to remove the weather_cell_id level too
-
-        if not ((feedin_ts_compare.loc[
-                 :, network.timeseries.curtailment.columns] -
-                     network.timeseries.curtailment) > -1e-3).all().all():
->>>>>>> 59b4ded1
             message = 'Curtailment exceeds feed-in.'
             logging.error(message)
             raise TypeError(message)
@@ -1556,12 +1440,9 @@
             self._integrate_storage(timeseries, position, parameters,
                                     voltage_level, timeseries_reactive_power)
 
-<<<<<<< HEAD
         # add measure to Results object
         self.network.results.measures = 'storage_integration'
 
-=======
->>>>>>> 59b4ded1
     def _integrate_storage(self, timeseries, position, params, voltage_level,
                            reactive_power_timeseries):
         """
@@ -1661,12 +1542,9 @@
                 self.edisgo.network.pypsa,
                 storages=[storage], storages_lines=[line])
 
-<<<<<<< HEAD
-=======
         # write results to Result Object
         self._write_to_results()
 
->>>>>>> 59b4ded1
     def _check_nominal_power(self, storage_parameters, timeseries):
         """
         Tries to assign a nominal power to the storage.
@@ -2090,14 +1968,9 @@
         self._equipment_changes = pd.DataFrame()
         self._grid_expansion_costs = None
         self._grid_losses = None
-<<<<<<< HEAD
         self._hv_mv_exchanges = None
         self._curtailment = None
-=======
-        self._grid_exchanges = None
-        self._assigned_curtailment = None
         self._storage_integration = None
->>>>>>> 59b4ded1
         self._unresolved_issues = {}
 
     @property
@@ -2451,7 +2324,6 @@
             generators of type
             :class:`edisgo.grid.components.GeneratorFluctuating`.
 
-<<<<<<< HEAD
         """
         if self._curtailment is not None:
             result_dict = {}
@@ -2463,11 +2335,6 @@
             return result_dict
         else:
             return None
-=======
-    @assigned_curtailment.setter
-    def assigned_curtailment(self, assigned_curtailment):
-        self._assigned_curtailment = assigned_curtailment
-        self.assigned_curtailment.sort_index(inplace=True)
 
     @property
     def storage_integration(self):
@@ -2476,22 +2343,18 @@
         and avoid network reinforcements. This function provides a
         :pandas:`panadas.DataFrame<dataframe>` with the storage ids
         and installed powers.
-
         Returns
         -------
         :pandas:`pandas.DataFrame<dataframe>`
             curtailment per generator (in columns) in timesteps(rows).
         """
-
         return self._storage_integration
-
     @storage_integration.setter
     def storage_integration(self, storage_integration_results):
         """
         Setter for Storage integration results
         """
         self._storage_integration = storage_integration_results
->>>>>>> 59b4ded1
 
     @property
     def unresolved_issues(self):
@@ -2616,15 +2479,9 @@
             # unless index is lexsorted, it cannot be sliced
             self.pfa_v_mag_pu.sort_index(axis=1, inplace=True)
         else:
-<<<<<<< HEAD
             message = "No Power Flow Calculation has be done yet, " \
                       "so there are no results yet."
             raise AttributeError(message)
-=======
-            message = "No Power Flow Calculation has be done yet, so there " \
-                      "are no results yet."
-            raise AttributeError
->>>>>>> 59b4ded1
 
         if level is None:
             level = ['mv', 'lv']
@@ -2663,7 +2520,6 @@
             See :py:attr:`~pfa_p` for more information.
           * `reactive_powers.csv`
 
-<<<<<<< HEAD
             See :py:attr:`~pfa_q` for more information.
           * `apparent_powers.csv`
 
@@ -2816,45 +2672,4 @@
                 raise
         # save measures
         pd.DataFrame(data={'measure': self.measures}).to_csv(
-            os.path.join(directory, 'measures.csv'))
-=======
-        # reactive power
-        reacitve_power_file = os.path.join(powerflow_results_dir, 'reactive_powers.csv')
-        self.pfa_q.to_csv(reacitve_power_file)
-
-        # apparent power
-        apparent_power_file = os.path.join(powerflow_results_dir, 'apparent_powers.csv')
-        self.s_res().to_csv(apparent_power_file)
-
-        # put out all relevant calculated results
-        # grid losses
-        grid_losses_file = os.path.join(calculated_results_dir, 'grid_losses.csv')
-        self.grid_losses.to_csv(grid_losses_file)
-
-        # grid exchanges
-        grid_exchanges_file = os.path.join(calculated_results_dir, 'grid_exchanges.csv')
-        self.grid_exchanges.to_csv(grid_exchanges_file)
-
-        # assigned curtailment
-        if self.assigned_curtailment is not None:
-            assigned_curtailment_file = os.path.join(calculated_results_dir, 'assigned_curtailment.csv')
-            self.assigned_curtailment.to_csv(assigned_curtailment_file)
-
-        # assigned storages
-        if self.storage_integration is not None:
-            storage_integration_file = os.path.join(calculated_results_dir, 'storage_integration.csv')
-            self.storage_integration.to_csv(storage_integration_file)
-
-        # equipment_changes
-        equipment_changes_file = os.path.join(calculated_results_dir, 'equipment_changes.csv')
-        self.equipment_changes.to_csv(equipment_changes_file)
-
-        # grid_expansion_costs
-        if self.grid_expansion_costs is not None:
-            grid_expansion_costs_file = os.path.join(calculated_results_dir, 'grid_expansion_costs.csv')
-            self.grid_expansion_costs.to_csv(grid_expansion_costs_file)
-
-        # unresolved_issues
-        unresolved_issues_file = os.path.join(calculated_results_dir, 'unresolved_issues.csv')
-        pd.DataFrame(self.unresolved_issues).to_csv(unresolved_issues_file)
->>>>>>> 59b4ded1
+            os.path.join(directory, 'measures.csv'))