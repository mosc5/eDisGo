--- conflicted
+++ resolved
@@ -959,38 +959,7 @@
         capacity_edisgo.setdefault(gen.type, 0)
         capacity_edisgo[gen.type] += gen.nominal_capacity
     # compare edisgo and etrago capacities
-<<<<<<< HEAD
     _compare_etrago_edisgo_values(capacity_edisgo, capacity_etrago)
-=======
-    if set(capacity_edisgo.keys()).intersection(
-            set(capacity_etrago.columns)):
-        for gen_type in capacity_edisgo.keys():
-            if not isclose(capacity_edisgo[gen_type],
-                           capacity_etrago[gen_type],
-                           rel_tol=1e-3):
-                logger.error(
-                    "Capacity in edisgo for generator type '{}' does "
-                    "not match capacity given in ETraGoSpecs.".format(
-                        gen_type))
-    else:
-        gen_types_missing = list(set(capacity_edisgo.keys()) -
-                                 set(capacity_etrago.columns))
-        for gen_type in gen_types_missing:
-            if gen_type in capacity_edisgo.keys():
-                if capacity_etrago[gen_type] != 0:
-                    logger.error(
-                        "According to the etrago specifications {} MW "
-                        "of {} should be installed, but no generators of that "
-                        "type were found in edisgo network.".format(
-                            capacity_etrago[gen_type].values[0], gen_type))
-            else:
-                if capacity_edisgo[gen_type] != 0:
-                    logger.error(
-                        "According to the etrago specifications no {} should "
-                        "be installed, but {} MW were found in edisgo "
-                        "network.".format(
-                            gen_type, capacity_etrago[gen_type].values[0]))
->>>>>>> 54b8a810
 
     # compare loads
     load_etrago = network.scenario.etrago_specs.load
@@ -1016,1181 +985,4 @@
     except:
         pass
     # compare edisgo and etrago loads
-<<<<<<< HEAD
-    _compare_etrago_edisgo_values(load_edisgo, load_etrago)
-=======
-    if set(load_edisgo.keys()).intersection(set(load_etrago.columns)):
-        for load_type in load_edisgo.keys():
-            if not isclose(load_edisgo[load_type],
-                           capacity_etrago[gen_type],
-                           rel_tol=1e-3):
-                logger.error(
-                    "Capacity in edisgo for generator type '{}' does "
-                    "not match capacity given in ETraGoSpecs.".format(
-                        gen_type))
-    else:
-        gen_types_missing = list(set(capacity_edisgo.keys()) -
-                                 set(capacity_etrago.columns))
-        for gen_type in gen_types_missing:
-            if gen_type in capacity_edisgo.keys():
-                if capacity_etrago[gen_type] != 0:
-                    logger.error(
-                        "According to the etrago specifications {} MW "
-                        "of {} should be installed, but no generators of that "
-                        "type were found in edisgo network.".format(
-                            capacity_etrago[gen_type].values[0], gen_type))
-            else:
-                if capacity_edisgo[gen_type] != 0:
-                    logger.error(
-                        "According to the etrago specifications no {} should "
-                        "be installed, but {} MW were found in edisgo "
-                        "network.".format(
-                            gen_type, capacity_etrago[gen_type].values[0]))
-
-
-def import_generators(network, data_source=None, file=None):
-    """Import generator data from source.
-
-    The generator data include
-
-        * nom. capacity
-        * type (TODO: specify!)
-        * timeseries
-
-    Additional data which can be processed (e.g. used in OEDB data) are
-
-        * location
-        * type
-        * subtype
-        * capacity
-
-    Parameters
-    ----------
-    network: :class:`~.grid.network.Network`
-        The eDisGo container object
-    data_source: :obj:`str`
-        Data source. Supported sources:
-
-            * 'oedb'
-
-    file: :obj:`str`
-        File to import data from, required when using file-based sources.
-
-    Returns
-    -------
-    :pandas:`pandas.DataFrame<dataframe>`
-        List of generators
-    """
-
-    if data_source == 'oedb':
-        _import_genos_from_oedb(network=network)
-    elif data_source == 'pypsa':
-        _import_genos_from_pypsa(network=network, file=file)
-    else:
-        logger.error("Invalid data source {} provided. Please re-check the file "
-                     "`config_data.cfg`".format(data_source))
-        raise ValueError('The source you specified is not supported.')
-
-
-def _import_genos_from_oedb(network):
-    """Import generator data from the Open Energy Database (OEDB).
-
-    The importer uses SQLAlchemy ORM objects.
-    These are defined in ego.io,
-    see https://github.com/openego/ego.io/tree/dev/egoio/db_tables
-
-    Parameters
-    ----------
-    network: :class:`~.grid.network.Network`
-        The eDisGo container object
-    """
-
-    def _import_conv_generators():
-        """Import conventional (conv) generators
-
-        Returns
-        -------
-        :pandas:`pandas.DataFrame<dataframe>`
-            List of medium-voltage generators
-
-        Notes
-        -----
-        You can find a full list of columns in
-        :func:`edisgo.data.import_data._update_grids`
-        """
-
-        # build query
-        generators_sqla = session.query(
-            orm_conv_generators.columns.id,
-            orm_conv_generators.columns.subst_id,
-            orm_conv_generators.columns.la_id,
-            orm_conv_generators.columns.capacity,
-            orm_conv_generators.columns.type,
-            orm_conv_generators.columns.voltage_level,
-            orm_conv_generators.columns.fuel,
-            func.ST_AsText(func.ST_Transform(
-                orm_conv_generators.columns.geom, srid))
-        ). \
-            filter(orm_conv_generators.columns.subst_id == network.mv_grid.id). \
-            filter(orm_conv_generators.columns.voltage_level.in_([4, 5, 6, 7])). \
-            filter(orm_conv_generators_version)
-
-        # read data from db
-        generators_mv = pd.read_sql_query(generators_sqla.statement,
-                                          session.bind,
-                                          index_col='id')
-
-        return generators_mv
-
-    def _import_res_generators():
-        """Import renewable (res) generators
-
-        Returns
-        -------
-        :pandas:`pandas.DataFrame<dataframe>`
-            List of medium-voltage generators
-        :pandas:`pandas.DataFrame<dataframe>`
-            List of low-voltage generators
-
-        Notes
-        -----
-        You can find a full list of columns in
-        :func:`edisgo.data.import_data._update_grids`
-
-        If subtype is not specified it's set to 'unknown'.
-        """
-
-        # build basic query
-        generators_sqla = session.query(
-            orm_re_generators.columns.id,
-            orm_re_generators.columns.subst_id,
-            orm_re_generators.columns.la_id,
-            orm_re_generators.columns.mvlv_subst_id,
-            orm_re_generators.columns.electrical_capacity,
-            orm_re_generators.columns.generation_type,
-            orm_re_generators.columns.generation_subtype,
-            orm_re_generators.columns.voltage_level,
-            func.ST_AsText(func.ST_Transform(
-                orm_re_generators.columns.rea_geom_new, srid)).label('geom'),
-            func.ST_AsText(func.ST_Transform(
-            orm_re_generators.columns.geom, srid)).label('geom_em')). \
-                filter(orm_re_generators.columns.subst_id == network.mv_grid.id). \
-            filter(orm_re_generators_version)
-
-        # extend basic query for MV generators and read data from db
-        generators_mv_sqla = generators_sqla. \
-            filter(orm_re_generators.columns.voltage_level.in_([4, 5]))
-        generators_mv = pd.read_sql_query(generators_mv_sqla.statement,
-                                          session.bind,
-                                          index_col='id')
-
-        # define generators with unknown subtype as 'unknown'
-        generators_mv.loc[generators_mv[
-                              'generation_subtype'].isnull(),
-                          'generation_subtype'] = 'unknown'
-
-        # extend basic query for LV generators and read data from db
-        generators_lv_sqla = generators_sqla. \
-            filter(orm_re_generators.columns.voltage_level.in_([6, 7]))
-        generators_lv = pd.read_sql_query(generators_lv_sqla.statement,
-                                       session.bind,
-                                       index_col='id')
-
-        # define generators with unknown subtype as 'unknown'
-        generators_lv.loc[generators_lv[
-                              'generation_subtype'].isnull(),
-                          'generation_subtype'] = 'unknown'
-
-        return generators_mv, generators_lv
-
-    def _update_grids(network, generators_mv, generators_lv, remove_missing=True):
-        """Update imported status quo DINGO-grid according to new generator dataset
-
-        It
-            * adds new generators to grid if they do not exist
-            * updates existing generators if parameters have changed
-            * removes existing generators from grid which do not exist in the imported dataset
-
-        Steps:
-
-            * Step 1: MV generators: Update existing, create new, remove decommissioned
-            * Step 2: LV generators (single units): Update existing, remove decommissioned
-            * Step 3: LV generators (in aggregated MV generators): Update existing,
-                remove decommissioned
-                (aggregated MV generators = originally LV generators from aggregated Load
-                Areas which were aggregated during import from ding0.)
-            * Step 4: LV generators (single units + aggregated MV generators): Create new
-
-        Parameters
-        ----------
-        network: :class:`~.grid.network.Network`
-            The eDisGo container object
-
-        generators_mv: :pandas:`pandas.DataFrame<dataframe>`
-            List of MV generators
-            Columns:
-                * id: :obj:`int` (index column)
-                * electrical_capacity: :obj:`float` (unit: kW)
-                * generation_type: :obj:`str` (e.g. 'solar')
-                * generation_subtype: :obj:`str` (e.g. 'solar_roof_mounted')
-                * voltage level: :obj:`int` (range: 4..7,)
-                * geom: :shapely:`Shapely Point object<points>` (CRS see config_misc.cfg)
-                * geom_em: :shapely:`Shapely Point object<points>` (CRS see config_misc.cfg)
-
-        generators_lv: :pandas:`pandas.DataFrame<dataframe>`
-            List of LV generators
-            Columns:
-                * id: :obj:`int` (index column)
-                * mvlv_subst_id: :obj:`int` (id of MV-LV substation in grid
-                  = grid which the generator will be connected to)
-                * electrical_capacity: :obj:`float` (unit: kW)
-                * generation_type: :obj:`str` (e.g. 'solar')
-                * generation_subtype: :obj:`str` (e.g. 'solar_roof_mounted')
-                * voltage level: :obj:`int` (range: 4..7,)
-                * geom: :shapely:`Shapely Point object<points>` (CRS see config_misc.cfg)
-                * geom_em: :shapely:`Shapely Point object<points>` (CRS see config_misc.cfg)
-
-        remove_missing: :obj:`bool`
-            If true, remove generators from grid which are not included in the imported dataset.
-        """
-
-        # set capacity difference threshold
-        cap_diff_threshold = 10 ** -4
-
-        # get existing generators in MV and LV grids
-        g_mv, g_lv, g_mv_agg = _build_generator_list(network=network)
-
-        # print current capacity
-        capacity_grid = 0
-        capacity_grid += sum([row['obj'].nominal_capacity for id, row in g_mv.iterrows()])
-        capacity_grid += sum([row['obj'].nominal_capacity for id, row in g_lv.iterrows()])
-        capacity_grid += sum([row['obj'].nominal_capacity for id, row in g_mv_agg.iterrows()])
-        logger.debug('Cumulative generator capacity (existing): {} kW'
-                     .format(str(round(capacity_grid, 1)))
-                     )
-
-        # ======================================
-        # Step 1: MV generators (existing + new)
-        # ======================================
-        logger.debug('==> MV generators')
-        logger.debug('{} generators imported.'
-                     .format(str(len(generators_mv))))
-        # get existing genos (status quo DF format)
-        g_mv_existing = g_mv[g_mv['id'].isin(list(generators_mv.index.values))]
-        # get existing genos (new genos DF format)
-        generators_mv_existing = generators_mv[generators_mv.index.isin(list(g_mv_existing['id']))]
-        # remove existing ones from grid's geno list
-        g_mv = g_mv[~g_mv.isin(g_mv_existing)].dropna()
-
-        # TEMP: BACKUP 1 GENO FOR TESTING
-        #temp_geno = generators_mv_existing.iloc[0]
-        #temp_geno['geom_em'] = temp_geno['geom_em'].replace('10.667', '10.64')
-
-        # iterate over exiting generators and check whether capacity has changed
-        log_geno_count = 0
-        log_geno_cap = 0
-        for id, row in generators_mv_existing.iterrows():
-
-            geno_existing = g_mv_existing[g_mv_existing['id'] == id]['obj'].iloc[0]
-
-            # check if capacity equals; if not: update capacity
-            if abs(row['electrical_capacity'] - \
-                           geno_existing.nominal_capacity) < cap_diff_threshold:
-                continue
-            else:
-                log_geno_cap += row['electrical_capacity'] - geno_existing.nominal_capacity
-                log_geno_count += 1
-                geno_existing.nominal_capacity = row['electrical_capacity']
-
-                # check if cap=0 (this may happen if dp is buggy)
-                if row['electrical_capacity'] <= 0:
-                    geno_existing.grid.graph.remove_node(geno_existing)
-                    logger.warning('Capacity of generator {} is <=0, generator removed. '
-                                   'Check your data source.'
-                                   .format(repr(geno_existing))
-                                   )
-
-        logger.debug('Capacities of {} of {} existing generators updated ({} kW).'
-                     .format(str(log_geno_count),
-                             str(len(generators_mv_existing) - log_geno_count),
-                             str(round(log_geno_cap, 1))
-                             )
-                     )
-
-        # new genos
-        log_geno_count = 0
-        log_geno_cap = 0
-        generators_mv_new = generators_mv[~generators_mv.index.isin(list(g_mv_existing['id']))]
-
-        # remove them from grid's geno list
-        g_mv = g_mv[~g_mv.isin(list(generators_mv_new.index.values))].dropna()
-
-        # TEMP: INSERT BACKUPPED GENO IN DF FOR TESTING
-        #generators_mv_new = generators_mv_new.append(temp_geno)
-
-        # iterate over new generators and create them
-        for id, row in generators_mv_new.iterrows():
-            # check if geom is available, skip otherwise
-            geom = _check_geom(id, row)
-            if not geom:
-                logger.warning('Generator {} has no geom entry at all and will not be imported!'
-                               .format(id)
-                               )
-                continue
-
-            # create generator object and add it to MV grid's graph
-            network.mv_grid.graph.add_node(
-                Generator(id=id,
-                          grid=network.mv_grid,
-                          nominal_capacity=row['electrical_capacity'],
-                          type=row['generation_type'],
-                          subtype=row['generation_subtype'],
-                          v_level=int(row['voltage_level']),
-                          geom=wkt_loads(geom)
-                          ),
-                type='generator')
-            log_geno_cap += row['electrical_capacity']
-            log_geno_count += 1
-
-        logger.debug('{} of {} new generators added ({} kW).'
-                     .format(str(log_geno_count),
-                             str(len(generators_mv_new)),
-                             str(round(log_geno_cap, 1))
-                             )
-                     )
-
-        # remove decommissioned genos
-        # (genos which exist in grid but not in the new dataset)
-        log_geno_cap = 0
-        if not g_mv.empty and remove_missing:
-            log_geno_count = 0
-            for _, row in g_mv.iterrows():
-                log_geno_cap += row['obj'].nominal_capacity
-                row['obj'].grid.graph.remove_node(row['obj'])
-                log_geno_count += 1
-            logger.debug('{} of {} decommissioned generators removed ({} kW).'
-                         .format(str(log_geno_count),
-                                 str(len(g_mv)),
-                                 str(round(log_geno_cap, 1))
-                                 )
-                         )
-
-        # =============================================
-        # Step 2: LV generators (single existing units)
-        # =============================================
-        logger.debug('==> LV generators')
-        logger.debug('{} generators imported.'.format(str(len(generators_lv))))
-        # get existing genos (status quo DF format)
-        g_lv_existing = g_lv[g_lv['id'].isin(list(generators_lv.index.values))]
-        # get existing genos (new genos DF format)
-        generators_lv_existing = generators_lv[generators_lv.index.isin(list(g_lv_existing['id']))]
-
-        # TEMP: BACKUP 1 GENO FOR TESTING
-        # temp_geno = g_lv.iloc[0]
-
-        # remove existing ones from grid's geno list
-        g_lv = g_lv[~g_lv.isin(g_lv_existing)].dropna()
-
-        # iterate over exiting generators and check whether capacity has changed
-        log_geno_count = 0
-        log_geno_cap = 0
-        for id, row in generators_lv_existing.iterrows():
-
-            geno_existing = g_lv_existing[g_lv_existing['id'] == id]['obj'].iloc[0]
-
-            # check if capacity equals; if not: update capacity
-            if abs(row['electrical_capacity'] - \
-                           geno_existing.nominal_capacity) < cap_diff_threshold:
-                continue
-            else:
-                log_geno_cap += row['electrical_capacity'] - geno_existing.nominal_capacity
-                log_geno_count += 1
-                geno_existing.nominal_capacity = row['electrical_capacity']
-
-        logger.debug('Capacities of {} of {} existing generators (single units) updated ({} kW).'
-                     .format(str(log_geno_count),
-                             str(len(generators_lv_existing) - log_geno_count),
-                             str(round(log_geno_cap, 1))
-                             )
-                     )
-
-        # TEMP: INSERT BACKUPPED GENO IN DF FOR TESTING
-        # g_lv.loc[len(g_lv)] = temp_geno
-
-        # remove decommissioned genos
-        # (genos which exist in grid but not in the new dataset)
-        log_geno_cap = 0
-        if not g_lv.empty and remove_missing:
-            log_geno_count = 0
-            for _, row in g_lv.iterrows():
-                log_geno_cap += row['obj'].nominal_capacity
-                row['obj'].grid.graph.remove_node(row['obj'])
-                log_geno_count += 1
-            logger.debug('{} of {} decommissioned generators (single units) removed ({} kW).'
-                         .format(str(log_geno_count),
-                                 str(len(g_lv)),
-                                 str(round(log_geno_cap, 1))
-                                 )
-                         )
-
-        # ====================================================================================
-        # Step 3: LV generators (existing in aggregated units (originally from aggregated LA))
-        # ====================================================================================
-        g_lv_agg = network.dingo_import_data
-        g_lv_agg_existing = g_lv_agg[g_lv_agg['id'].isin(list(generators_lv.index.values))]
-        generators_lv_agg_existing = generators_lv[generators_lv.index.isin(list(g_lv_agg_existing['id']))]
-
-        # TEMP: BACKUP 1 GENO FOR TESTING
-        # temp_geno = g_lv_agg.iloc[0]
-
-        g_lv_agg = g_lv_agg[~g_lv_agg.isin(g_lv_agg_existing)].dropna()
-
-        log_geno_count = 0
-        log_agg_geno_list = []
-        log_geno_cap = 0
-        for id, row in generators_lv_agg_existing.iterrows():
-
-            # check if capacity equals; if not: update capacity off agg. geno
-            cap_diff = row['electrical_capacity'] - \
-                       g_lv_agg_existing[g_lv_agg_existing['id'] == id]['capacity'].iloc[0]
-            if abs(cap_diff) < cap_diff_threshold:
-                continue
-            else:
-                agg_geno = g_lv_agg_existing[g_lv_agg_existing['id'] == id]['agg_geno'].iloc[0]
-                agg_geno.nominal_capacity += cap_diff
-                log_geno_cap += cap_diff
-
-                log_geno_count += 1
-                log_agg_geno_list.append(agg_geno)
-
-        logger.debug('Capacities of {} of {} existing generators (in {} of {} aggregated units) '
-                     'updated ({} kW).'
-                     .format(str(log_geno_count),
-                             str(len(generators_lv_agg_existing) - log_geno_count),
-                             str(len(set(log_agg_geno_list))),
-                             str(len(g_lv_agg_existing['agg_geno'].unique())),
-                             str(round(log_geno_cap, 1))
-                             )
-                     )
-
-        # TEMP: INSERT BACKUPPED GENO IN DF FOR TESTING
-        # g_lv_agg.loc[len(g_lv_agg)] = temp_geno
-
-        # remove decommissioned genos
-        # (genos which exist in grid but not in the new dataset)
-        log_geno_cap = 0
-        if not g_lv_agg.empty and remove_missing:
-            log_geno_count = 0
-            for _, row in g_lv_agg.iterrows():
-                row['agg_geno'].nominal_capacity -= row['capacity']
-                log_geno_cap += row['capacity']
-                # remove LV geno id from id string of agg. geno
-                id = row['agg_geno'].id.split('-')
-                ids = id[2].split('_')
-                ids.remove(str(int(row['id'])))
-                row['agg_geno'].id = '-'.join([id[0], id[1], '_'.join(ids)])
-
-                # after removing the LV geno from agg geno, is the agg. geno empty?
-                # if yes, remove it from grid
-                if not ids:
-                    row['agg_geno'].grid.graph.remove_node(row['agg_geno'])
-
-                log_geno_count += 1
-            logger.debug('{} of {} decommissioned generators in aggregated generators removed ({} kW).'
-                         .format(str(log_geno_count),
-                                 str(len(g_lv_agg)),
-                                 str(round(log_geno_cap, 1))
-                                 )
-                         )
-
-        # ====================================================================
-        # Step 4: LV generators (new single units + genos in aggregated units)
-        # ====================================================================
-        # new genos
-        log_geno_count =\
-            log_agg_geno_new_count =\
-            log_agg_geno_upd_count = 0
-
-        # TEMP: BACKUP 1 GENO FOR TESTING
-        #temp_geno = generators_lv[generators_lv.index == g_lv_existing.iloc[0]['id']]
-
-        generators_lv_new = generators_lv[~generators_lv.index.isin(list(g_lv_existing['id'])) &
-                                          ~generators_lv.index.isin(list(g_lv_agg_existing['id']))]
-
-        # TEMP: INSERT BACKUPPED GENO IN DF FOR TESTING
-        #generators_lv_new = generators_lv_new.append(temp_geno)
-
-        # dict for new agg. generators
-        agg_geno_new = {}
-        # get LV grid districts
-        lv_grid_dict = _build_lv_grid_dict(network)
-
-        # get predefined random seed and initialize random generator
-        seed = int(network.config['random']['seed'])
-        random.seed(a=seed)
-
-        # check if none of new generators can be allocated to an existing  LV grid
-        if not any([_ in lv_grid_dict.keys()
-                    for _ in list(generators_lv_new['mvlv_subst_id'])]):
-            logger.warning('None of the imported generators can be allocated '
-                           'to an existing LV grid. Check compatibility of grid '
-                           'and generator datasets.')
-
-        # iterate over new (single unit or part of agg. unit) generators and create them
-        log_geno_cap = 0
-        for id, row in generators_lv_new.iterrows():
-            lv_geno_added_to_agg_geno = False
-
-            # new unit is part of agg. LA (mvlv_subst_id is different from existing
-            # ones in LV grids of non-agg. load areas)
-            if (row['mvlv_subst_id'] not in lv_grid_dict.keys() and
-                    row['la_id'] and not isnan(row['la_id']) and
-                    row['mvlv_subst_id'] and not isnan(row['mvlv_subst_id'])):
-
-                # check if new unit can be added to existing agg. generator
-                # (LA id, type and subtype match) -> update existing agg. generator.
-                # Normally, this case should not occur since `subtype` of new genos
-                # is set to a new value (e.g. 'solar')
-                for _, agg_row in g_mv_agg.iterrows():
-                    if (agg_row['la_id'] == int(row['la_id']) and
-                            agg_row['obj'].type == row['generation_type'] and
-                            agg_row['obj'].subtype == row['generation_subtype']):
-
-                        agg_row['obj'].nominal_capacity += row['electrical_capacity']
-                        agg_row['obj'].id += '_{}'.format(str(id))
-                        log_agg_geno_upd_count += 1
-                        lv_geno_added_to_agg_geno = True
-
-                if not lv_geno_added_to_agg_geno:
-                    la_id = int(row['la_id'])
-                    if la_id not in agg_geno_new:
-                        agg_geno_new[la_id] = {}
-                    if row['voltage_level'] not in agg_geno_new[la_id]:
-                        agg_geno_new[la_id][row['voltage_level']] = {}
-                    if row['generation_type'] not in agg_geno_new[la_id][row['voltage_level']]:
-                        agg_geno_new[la_id][row['voltage_level']][row['generation_type']] = {}
-                    if row['generation_subtype'] not in \
-                            agg_geno_new[la_id][row['voltage_level']][row['generation_type']]:
-                        agg_geno_new[la_id][row['voltage_level']][row['generation_type']]\
-                            .update({row['generation_subtype']: {'ids': [int(id)],
-                                                                 'capacity': row['electrical_capacity']
-                                                                 }
-                             }
-                        )
-                    else:
-                        agg_geno_new[la_id][row['voltage_level']][row['generation_type']] \
-                            [row['generation_subtype']]['ids'].append(int(id))
-                        agg_geno_new[la_id][row['voltage_level']][row['generation_type']] \
-                            [row['generation_subtype']]['capacity'] += row['electrical_capacity']
-
-            # new generator is a single (non-aggregated) unit
-            else:
-                # check if geom is available
-                geom = _check_geom(id, row)
-
-                gen = Generator(id=id,
-                                grid=None,
-                                nominal_capacity=row['electrical_capacity'],
-                                type=row['generation_type'],
-                                subtype=row['generation_subtype'],
-                                v_level=int(row['voltage_level']),
-                                geom=wkt_loads(geom) if geom else geom)
-
-                # TEMP: REMOVE MVLV SUBST ID FOR TESTING
-                #row['mvlv_subst_id'] = None
-
-                # check if MV-LV substation id exists. if not, allocate to random one
-                lv_grid = _check_mvlv_subst_id(generator=gen,
-                                               mvlv_subst_id=row['mvlv_subst_id'],
-                                               lv_grid_dict=lv_grid_dict)
-
-                gen.grid = lv_grid
-
-                lv_grid.graph.add_node(gen, type='generator')
-
-                log_geno_count += 1
-            log_geno_cap += row['electrical_capacity']
-
-        # there are new agg. generators to be created
-        if agg_geno_new:
-
-            pfac_mv_gen = network.config['scenario']['pfac_mv_gen']
-
-            # add aggregated generators
-            for la_id, val in agg_geno_new.items():
-                for v_level, val2 in val.items():
-                    for type, val3 in val2.items():
-                        for subtype, val4 in val3.items():
-                            gen = Generator(
-                                id='agg-' + str(la_id) + '-' + '_'.join([str(_) for _ in val4['ids']]),
-                                nominal_capacity=val4['capacity'],
-                                type=type,
-                                subtype=subtype,
-                                geom=network.mv_grid.station.geom,
-                                grid=network.mv_grid,
-                                v_level=4)
-
-                            network.mv_grid.graph.add_node(gen, type='generator_aggr')
-
-                            # select cable type
-                            line_type, line_count = select_cable(network=network,
-                                                                 level='mv',
-                                                                 apparent_power=gen.nominal_capacity /
-                                                                 pfac_mv_gen)
-
-                            # connect generator to MV station
-                            line = Line(id='line_aggr_generator_la_' + str(la_id) + '_vlevel_{v_level}_'
-                                        '{subtype}'.format(
-                                         v_level=v_level,
-                                         subtype=subtype),
-                                        type=line_type,
-                                        kind='cable',
-                                        quantity=line_count,
-                                        length=1e-3,
-                                        grid=network.mv_grid)
-
-                            network.mv_grid.graph.add_edge(network.mv_grid.station,
-                                                           gen,
-                                                           line=line,
-                                                           type='line_aggr')
-
-                            log_agg_geno_new_count += len(val4['ids'])
-                            log_geno_cap += val4['capacity']
-
-        logger.debug('{} of {} new generators added ({} single units, {} to existing '
-                     'agg. generators and {} units as new aggregated generators) '
-                     '(total: {} kW).'
-                     .format(str(log_geno_count +
-                                 log_agg_geno_new_count +
-                                 log_agg_geno_upd_count),
-                             str(len(generators_lv_new)),
-                             str(log_geno_count),
-                             str(log_agg_geno_upd_count),
-                             str(log_agg_geno_new_count),
-                             str(round(log_geno_cap, 1))
-                             )
-                     )
-
-    def _check_geom(id, row):
-        """Checks if a valid geom is available in dataset
-
-        If yes, this geom will be used.
-        If not:
-
-            * MV generators: use geom from EnergyMap.
-            * LV generators: set geom to None. It is re-set in
-                :func:`edisgo.data.import_data._check_mvlv_subst_id`
-                to MV-LV station's geom. EnergyMap's geom is not used
-                since it is more inaccurate than the station's geom.
-
-        Parameters
-        ----------
-        id : :obj:`int`
-            Id of generator
-        row : :pandas:`pandas.Series<series>`
-            Generator dataset
-
-        Returns
-        -------
-        :shapely:`Shapely Point object<points>` or None
-            Geom of generator. None, if no geom is available.
-        """
-
-        geom = None
-
-        # check if geom is available
-        if row['geom']:
-            geom = row['geom']
-        else:
-            # MV generators: set geom to EnergyMap's geom, if available
-            if int(row['voltage_level']) in [4,5]:
-                # check if original geom from Energy Map is available
-                if row['geom_em']:
-                    geom = row['geom_em']
-                    logger.debug('Generator {} has no geom entry, EnergyMap\'s geom entry will be used.'
-                                 .format(id)
-                                 )
-
-        return geom
-
-    def _check_mvlv_subst_id(generator, mvlv_subst_id, lv_grid_dict):
-        """Checks if MV-LV substation id of single LV generator is missing or invalid.
-        If so, a random one from existing stations in LV grids will be assigned.
-
-        Parameters
-        ----------
-        generator : :class:`~.grid.components.Generator`
-            LV generator
-        mvlv_subst_id : :obj:`int`
-            MV-LV substation id
-        lv_grid_dict : :obj:`dict`
-            Dict of existing LV grids
-            Format: {:obj:`int`: :class:`~.grid.grids.LVGrid`}
-
-        Returns
-        -------
-        :class:`~.grid.grids.LVGrid`
-            LV grid of generator
-        """
-
-        if mvlv_subst_id and not isnan(mvlv_subst_id):
-            # assume that given LA exists
-            try:
-                # get LV grid
-                lv_grid = lv_grid_dict[mvlv_subst_id]
-
-                # if no geom, use geom of station
-                if not generator.geom:
-                    generator.geom = lv_grid.station.geom
-                    logger.debug('Generator {} has no geom entry, stations\' geom will be used.'
-                                 .format(generator.id)
-                                 )
-
-                return lv_grid
-
-            # if LA/LVGD does not exist, choose random LVGD and move generator to station of LVGD
-            # this occurs due to exclusion of LA with peak load < 1kW
-            except:
-                lv_grid = random.choice(list(lv_grid_dict.values()))
-
-                generator.geom = lv_grid.station.geom
-
-                logger.warning('Generator {} cannot be assigned to '
-                               'non-existent LV Grid and was '
-                               'allocated to a random LV Grid ({}); '
-                               'geom was set to stations\' geom.'
-                               .format(repr(generator),
-                                       repr(lv_grid)))
-                pass
-                return lv_grid
-
-        else:
-            lv_grid = random.choice(list(lv_grid_dict.values()))
-
-            generator.geom = lv_grid.station.geom
-
-            logger.warning('Generator {} has no mvlv_subst_id and was '
-                           'allocated to a random LV Grid ({}); '
-                           'geom was set to stations\' geom.'
-                           .format(repr(generator),
-                                   repr(lv_grid)))
-            pass
-            return lv_grid
-
-    def _validate_generation():
-        """Validate generators in updated grids
-
-        The validation uses the cumulative capacity of all generators.
-        """
-        # TODO: Valdate conv. genos too!
-
-        # set capacity difference threshold
-        cap_diff_threshold = 10 ** -4
-
-        capacity_imported = generators_res_mv['electrical_capacity'].sum() + \
-                            generators_res_lv['electrical_capacity'].sum() #+ \
-                            #generators_conv_mv['capacity'].sum()
-
-        capacity_grid = 0
-        # MV genos
-        for geno in network.mv_grid.graph.nodes_by_attribute('generator') +\
-            network.mv_grid.graph.nodes_by_attribute('generator_aggr'):
-            capacity_grid += geno.nominal_capacity
-
-        # LV genos
-        for lv_grid in network.mv_grid.lv_grids:
-            for geno in lv_grid.graph.nodes_by_attribute('generator'):
-                capacity_grid += geno.nominal_capacity
-
-        logger.debug('Cumulative generator capacity (updated): {} kW'
-                     .format(str(round(capacity_imported, 1)))
-                     )
-
-        if abs(capacity_imported - capacity_grid) > cap_diff_threshold:
-            raise ValueError('Cumulative capacity of imported generators ({} kW) '
-                             'differ from cumulative capacity of generators '
-                             'in updated grid ({} kW) by {} kW.'
-                             .format(str(round(capacity_imported, 1)),
-                                     str(round(capacity_grid, 1)),
-                                     str(round(capacity_imported - capacity_grid, 1))
-                                     )
-                             )
-        else:
-            logger.debug('Cumulative capacity of imported generators validated.')
-
-    def _validate_sample_geno_location():
-        if all(generators_res_lv['geom'].notnull()) \
-                and all(generators_res_mv['geom'].notnull()) \
-                and not generators_res_lv['geom'].empty \
-                and not generators_res_mv['geom'].empty:
-            # get geom of 1 random MV and 1 random LV generator and transform
-            sample_mv_geno_geom_shp = transform(proj2equidistant(network),
-                                                wkt_loads(generators_res_mv['geom']
-                                                          .dropna()
-                                                          .sample(n=1)
-                                                          .item())
-                                                )
-            sample_lv_geno_geom_shp = transform(proj2equidistant(network),
-                                                wkt_loads(generators_res_lv['geom']
-                                                          .dropna()
-                                                          .sample(n=1)
-                                                          .item())
-                                                )
-
-            # get geom of MV grid district
-            mvgd_geom_shp = transform(proj2equidistant(network),
-                                      network.mv_grid.grid_district['geom']
-                                      )
-
-            # check if MVGD contains geno
-            if not (mvgd_geom_shp.contains(sample_mv_geno_geom_shp) and
-                        mvgd_geom_shp.contains(sample_lv_geno_geom_shp)):
-                raise ValueError('At least one imported generator is not located '
-                                 'in the MV grid area. Check compatibility of '
-                                 'grid and generator datasets.')
-
-    # make DB session
-    conn = connection(section=network.config['connection']['section'])
-    Session = sessionmaker(bind=conn)
-    session = Session()
-
-    srid = int(network.config['geo']['srid'])
-
-    oedb_data_source = network.config['data_source']['oedb_data_source']
-    scenario = network.config['scenario']['name']
-
-    if oedb_data_source == 'model_draft':
-
-        # load ORM names
-        orm_conv_generators_name = network.config['model_draft']['conv_generators_prefix'] + \
-                                   scenario + \
-                                   network.config['model_draft']['conv_generators_suffix']
-        orm_re_generators_name = network.config['model_draft']['re_generators_prefix'] + \
-                                 scenario + \
-                                 network.config['model_draft']['re_generators_suffix']
-
-        # import ORMs
-        orm_conv_generators = model_draft.__getattribute__(orm_conv_generators_name)
-        orm_re_generators = model_draft.__getattribute__(orm_re_generators_name)
-
-        # set dummy version condition (select all generators)
-        orm_conv_generators_version = 1 == 1
-        orm_re_generators_version = 1 == 1
-
-    elif oedb_data_source == 'versioned':
-
-        # load ORM names
-        orm_conv_generators_name = network.config['versioned']['conv_generators_prefix'] + \
-                                   scenario + \
-                                   network.config['versioned']['conv_generators_suffix']
-        orm_re_generators_name = network.config['versioned']['re_generators_prefix'] + \
-                                 scenario + \
-                                 network.config['versioned']['re_generators_suffix']
-        data_version = network.config['versioned']['version']
-
-        # import ORMs
-        #orm_conv_generators = supply.__getattribute__(orm_conv_generators_name)
-        #orm_re_generators = supply.__getattribute__(orm_re_generators_name)
-        # TODO: REMOVE WORKAROUND
-        orm_conv_generators = model_draft.__getattribute__(orm_conv_generators_name)
-        orm_re_generators = model_draft.__getattribute__(orm_re_generators_name)
-
-        # set version condition
-        orm_conv_generators_version = orm_conv_generators.columns.preversion == data_version
-        orm_re_generators_version = orm_re_generators.columns.preversion == data_version
-
-    # get conventional and renewable generators
-    #generators_conv_mv = _import_conv_generators()
-    generators_res_mv, generators_res_lv = _import_res_generators()
-
-    #generators_mv = generators_conv_mv.append(generators_res_mv)
-
-    _validate_sample_geno_location()
-
-    _update_grids(network=network,
-                  #generators_mv=generators_mv,
-                  generators_mv=generators_res_mv,
-                  generators_lv=generators_res_lv)
-
-    _validate_generation()
-
-    connect_mv_generators(network=network)
-    connect_lv_generators(network=network)
-
-
-def _import_genos_from_pypsa(network, file):
-    """Import generator data from a pyPSA file.
-
-    TBD
-
-    Parameters
-    ----------
-    network: :class:`~.grid.network.Network`
-        The eDisGo container object
-    file: :obj:`str`
-        File including path
-    """
-    raise NotImplementedError
-
-    # generators = pd.read_csv(file,
-    #                          comment='#',
-    #                          index_col='name',
-    #                          delimiter=',',
-    #                          decimal='.'
-    #                          )
-
-
-def _build_generator_list(network):
-    """Builds DataFrames with all generators in MV and LV grids
-
-    Returns
-    -------
-    :pandas:`pandas.DataFrame<dataframe>`
-            A DataFrame with id of and reference to MV generators
-    :pandas:`pandas.DataFrame<dataframe>`
-            A DataFrame with id of and reference to LV generators
-    :pandas:`pandas.DataFrame<dataframe>`
-            A DataFrame with id of and reference to aggregated LV generators
-    """
-
-    genos_mv = pd.DataFrame(columns=
-                            ('id', 'obj'))
-    genos_lv = pd.DataFrame(columns=
-                            ('id', 'obj'))
-    genos_lv_agg = pd.DataFrame(columns=
-                                ('la_id', 'id', 'obj'))
-
-    # MV genos
-    for geno in network.mv_grid.graph.nodes_by_attribute('generator'):
-            genos_mv.loc[len(genos_mv)] = [int(geno.id), geno]
-    for geno in network.mv_grid.graph.nodes_by_attribute('generator_aggr'):
-            la_id = int(geno.id.split('-')[1].split('_')[-1])
-            genos_lv_agg.loc[len(genos_lv_agg)] = [la_id, geno.id, geno]
-
-    # LV genos
-    for lv_grid in network.mv_grid.lv_grids:
-        for geno in lv_grid.graph.nodes_by_attribute('generator'):
-            genos_lv.loc[len(genos_lv)] = [int(geno.id), geno]
-
-    return genos_mv, genos_lv, genos_lv_agg
-
-
-def _build_lv_grid_dict(network):
-    """Creates dict of LV grids
-
-    LV grid ids are used as keys, LV grid references as values.
-
-    Parameters
-    ----------
-    network: :class:`~.grid.network.Network`
-        The eDisGo container object
-
-    Returns
-    -------
-    :obj:`dict`
-        Format: {:obj:`int`: :class:`~.grid.grids.LVGrid`}
-    """
-
-    lv_grid_dict = {}
-    for lv_grid in network.mv_grid.lv_grids:
-        lv_grid_dict[lv_grid.id] = lv_grid
-    return lv_grid_dict
-
-
-def import_feedin_timeseries(network):
-    """
-    Import RES feedin time series data and process
-
-    Parameters
-    ----------
-    network: :class:`~.grid.network.Network`
-            The eDisGo container object
-
-    Returns
-    -------
-    :pandas:`pandas.DataFrame<dataframe>`
-        Feedin time series
-    """
-
-    def _retrieve_timeseries_from_oedb(network):
-        """Retrieve time series from oedb
-
-        Parameters
-        ----------
-        network: :class:`~.grid.network.Network`
-            The eDisGo container object
-
-        Returns
-        -------
-        :pandas:`pandas.DataFrame<dataframe>`
-            Feedin time series
-        """
-        if network.config['versioned']['version'] == 'model_draft':
-            orm_feedin_name = network.config['model_draft']['res_feedin_data']
-            orm_feedin = model_draft.__getattribute__(orm_feedin_name)
-            orm_feedin_version = 1 == 1
-        else:
-            orm_feedin_name = network.config['versioned']['res_feedin_data']
-            # orm_feedin = supply.__getattribute__(orm_feedin_name)
-            # TODO: remove workaround
-            orm_feedin = model_draft.__getattribute__(orm_feedin_name)
-            orm_feedin_version = 1 == 1
-            # orm_feedin_version = orm_feedin.columns.version == network.config['versioned']['version']
-
-        conn = connection(section=network.config['connection']['section'])
-        Session = sessionmaker(bind=conn)
-        session = Session()
-
-        # TODO: add option to retrieve subset of time series
-        feedin_sqla = session.query(
-            orm_feedin.hour,
-            orm_feedin.coastdat_id,
-            orm_feedin.sub_id.label('subst_id'),
-            orm_feedin.generation_type,
-            orm_feedin.scenario,
-            orm_feedin.feedin). \
-            filter(orm_feedin.sub_id == network.mv_grid.id). \
-            filter(orm_feedin.scenario == network.scenario.scenario_name). \
-            filter(orm_feedin_version)
-
-        feedin = pd.read_sql_query(feedin_sqla.statement,
-                                   session.bind,
-                                   index_col='subst_id')
-
-        return feedin
-
-    _retrieve_timeseries_from_oedb(network)
-
-    # TODO: reshape and assign feedin data to TimeSeries()
-    
-    
-def import_load_timeseries(network, data_source):
-    """
-    Import load time series
-    
-    Parameters
-    ----------
-    network: :class:`~.grid.network.Network`
-            The eDisGo container object
-    data_source : str
-        Specfiy type of data source. Available data sources are
-
-         * 'oedb': retrieves load time series cumulated across sectors
-         * 'demandlib': determine a load time series with the use of the
-            demandlib. This calculated standard load profiles for 4 different
-            sectors.
-
-    Returns
-    -------
-    :pandas:`pandas.DataFrame<dataframe>`
-        Feedin time series
-    """
-    def _import_load_timeseries_from_oedb(network):
-        """
-        Retrieve load time series from oedb
-        
-        Parameters
-        ----------
-        network: :class:`~.grid.network.Network`
-                The eDisGo container object
-    
-        Returns
-        -------
-        :pandas:`pandas.DataFrame<dataframe>`
-            Feedin time series
-        """
-        
-        if network.config['versioned']['version'] == 'model_draft':
-            orm_load_name = network.config['model_draft']['load_data']
-            orm_load = model_draft.__getattribute__(orm_load_name)
-            orm_load_areas_name = network.config['model_draft']['load_areas']
-            orm_load_areas = model_draft.__getattribute__(orm_load_areas_name)
-            orm_load_version = 1 == 1
-        else:
-            orm_load_name = network.config['versioned']['load_data']
-            # orm_load = supply.__getattribute__(orm_load_name)
-            # TODO: remove workaround
-            orm_load = model_draft.__getattribute__(orm_load_name)
-            # orm_load_version = orm_load.version == network.config['versioned']['version']
-
-            orm_load_areas_name = network.config['versioned']['load_areas']
-            # orm_load_areas = supply.__getattribute__(orm_load_areas_name)
-            # TODO: remove workaround
-            orm_load_areas = model_draft.__getattribute__(orm_load_areas_name)
-            # orm_load_areas_version = orm_load.version == network.config['versioned']['version']
-
-            orm_load_version = 1 == 1
-
-        conn = connection(section=network.config['connection']['section'])
-        Session = sessionmaker(bind=conn)
-        session = Session()
-
-        load_sqla = session.query(#orm_load.id,
-                                      orm_load.p_set,
-                                      orm_load.q_set,
-                                      orm_load_areas.subst_id). \
-            join(orm_load_areas, orm_load.id == orm_load_areas.otg_id). \
-            filter(orm_load_areas.subst_id == network.mv_grid.id). \
-            filter(orm_load_version).\
-            distinct()
-
-        load = pd.read_sql_query(load_sqla.statement,
-                                   session.bind,
-                                   index_col='subst_id')
-
-        return load
-
-    def _load_timeseries_demandlib():
-        """
-        Get normalized sectoral load time series
-
-        Time series are normalized to 1 kWh consumption per year
-
-        Returns
-        -------
-        :pandas:`pandas.DataFrame<dataframe>`
-            Feedin time series
-        """
-
-        # TODO: move all hard-coded data below to a config file
-        year = 2011
-
-        sectoral_consumption = {'h0': 1, 'g0': 1, 'i0': 1, 'l0': 1}
-
-        cal = Germany()
-        holidays = dict(cal.holidays(year))
-
-        e_slp = bdew.ElecSlp(year, holidays=holidays)
-
-        # multiply given annual demand with timeseries
-        elec_demand = e_slp.get_profile(sectoral_consumption)
-
-        # Add the slp for the industrial group
-        ilp = profiles.IndustrialLoadProfile(e_slp.date_time_index,
-                                             holidays=holidays)
-
-        # Beginning and end of workday, weekdays and weekend days, and scaling factors
-        # by default
-        elec_demand['i0'] = ilp.simple_profile(
-            sectoral_consumption['i0'],
-            am=datetime.time(6, 0, 0),
-            pm=datetime.time(22, 0, 0),
-            profile_factors=
-            {'week': {'day': 0.8, 'night': 0.6},
-             'weekend': {'day': 0.6, 'night': 0.6}})
-
-        # Resample 15-minute values to hourly values and sum across sectors
-        elec_demand = elec_demand.resample('H').mean()
-
-        return elec_demand
-
-
-    if data_source == 'oedb':
-        load = _import_load_timeseries_from_oedb(network)
-    elif data_source == 'demandlib':
-        load = _load_timeseries_demandlib()
-
-    print(load)
-
-    # TODO: reshape and assign feedin data to TimeSeries()
->>>>>>> 54b8a810
+    _compare_etrago_edisgo_values(load_edisgo, load_etrago)