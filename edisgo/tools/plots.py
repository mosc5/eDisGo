from __future__ import annotations

import logging
import os

<<<<<<< HEAD
from typing import TYPE_CHECKING

=======
import geopandas as gpd
>>>>>>> df78f492
import matplotlib
import matplotlib.cm as cm
import numpy as np
import pandas as pd
import plotly.graph_objects as go

from dash import dcc, html
from dash.dependencies import Input, Output
from jupyter_dash import JupyterDash
from matplotlib import pyplot as plt
from pyproj import Transformer
from pypsa import Network as PyPSANetwork

from edisgo.tools import session_scope, tools

if TYPE_CHECKING:
    from numbers import Number

    from plotly.basedatatypes import BaseFigure

    from edisgo import EDisGo
    from edisgo.network.grids import Grid

if "READTHEDOCS" not in os.environ:

    from egoio.db_tables.grid import EgoDpMvGriddistrict
    from egoio.db_tables.model_draft import EgoGridMvGriddistrict
    from geoalchemy2 import shape

    contextily = True
    try:
        import contextily as ctx
    except Exception:
        contextily = False

logger = logging.getLogger(__name__)


def histogram(data, **kwargs):
    """
    Function to create histogram, e.g. for voltages or currents.

    Parameters
    ----------
    data : :pandas:`pandas.DataFrame<dataframe>`
        Data to be plotted, e.g. voltage or current (`v_res` or `i_res` from
        :class:`network.results.Results`). Index of the dataframe must be
        a :pandas:`pandas.DatetimeIndex<DatetimeIndex>`.
    timeindex : :pandas:`pandas.Timestamp<Timestamp>` or \
        list(:pandas:`pandas.Timestamp<Timestamp>`) or None, optional
        Specifies time steps histogram is plotted for. If timeindex is None all
        time steps provided in `data` are used. Default: None.
    directory : :obj:`str` or None, optional
        Path to directory the plot is saved to. Is created if it does not
        exist. Default: None.
    filename : :obj:`str` or None, optional
        Filename the plot is saved as. File format is specified by ending. If
        filename is None, the plot is shown. Default: None.
    color : :obj:`str` or None, optional
        Color used in plot. If None it defaults to blue. Default: None.
    alpha : :obj:`float`, optional
        Transparency of the plot. Must be a number between 0 and 1,
        where 0 is see through and 1 is opaque. Default: 1.
    title : :obj:`str` or None, optional
        Plot title. Default: None.
    x_label : :obj:`str`, optional
        Label for x-axis. Default: "".
    y_label : :obj:`str`, optional
        Label for y-axis. Default: "".
    normed : :obj:`bool`, optional
        Defines if histogram is normed. Default: False.
    x_limits : :obj:`tuple` or None, optional
        Tuple with x-axis limits. First entry is the minimum and second entry
        the maximum value. Default: None.
    y_limits : :obj:`tuple` or None, optional
        Tuple with y-axis limits. First entry is the minimum and second entry
        the maximum value. Default: None.
    fig_size : :obj:`str` or :obj:`tuple`, optional
        Size of the figure in inches or a string with the following options:
         * 'a4portrait'
         * 'a4landscape'
         * 'a5portrait'
         * 'a5landscape'

         Default: 'a5landscape'.
    binwidth : :obj:`float`
        Width of bins. Default: None.

    """
    timeindex = kwargs.get("timeindex", None)
    if timeindex is None:
        timeindex = data.index
    # check if timesteps is array-like, otherwise convert to list
    if not hasattr(timeindex, "__len__"):
        timeindex = [timeindex]

    directory = kwargs.get("directory", None)
    filename = kwargs.get("filename", None)
    title = kwargs.get("title", "")
    x_label = kwargs.get("x_label", "")
    y_label = kwargs.get("y_label", "")

    color = kwargs.get("color", None)
    alpha = kwargs.get("alpha", 1)
    normed = kwargs.get("normed", False)

    x_limits = kwargs.get("x_limits", None)
    y_limits = kwargs.get("y_limits", None)
    binwidth = kwargs.get("binwidth", None)

    fig_size = kwargs.get("fig_size", "a5landscape")
    standard_sizes = {
        "a4portrait": (8.27, 11.69),
        "a4landscape": (11.69, 8.27),
        "a5portrait": (5.8, 8.3),
        "a5landscape": (8.3, 5.8),
    }
    try:
        fig_size = standard_sizes[fig_size]
    except Exception:
        fig_size = standard_sizes["a5landscape"]

    plot_data = data.loc[timeindex, :].T.stack()

    if binwidth is not None:
        if x_limits is not None:
            lowerlimit = x_limits[0] - binwidth / 2
            upperlimit = x_limits[1] + binwidth / 2
        else:
            lowerlimit = plot_data.min() - binwidth / 2
            upperlimit = plot_data.max() + binwidth / 2
        bins = np.arange(lowerlimit, upperlimit, binwidth)
    else:
        bins = 10

    plt.figure(figsize=fig_size)
    ax = plot_data.hist(density=normed, color=color, alpha=alpha, bins=bins, grid=True)
    plt.minorticks_on()

    if x_limits is not None:
        ax.set_xlim(x_limits[0], x_limits[1])
    if y_limits is not None:
        ax.set_ylim(y_limits[0], y_limits[1])
    if title is not None:
        plt.title(title)
    plt.xlabel(x_label)
    plt.ylabel(y_label)

    if filename is None:
        plt.show()
    else:
        if directory is not None:
            os.makedirs(directory, exist_ok=True)
            filename = os.path.join(directory, filename)
        plt.savefig(filename)
        plt.close()


def add_basemap(ax, zoom=12):
    """
    Adds map to a plot.

    """
    url = ctx.sources.ST_TONER_LITE
    xmin, xmax, ymin, ymax = ax.axis()
    basemap, extent = ctx.bounds2img(xmin, ymin, xmax, ymax, zoom=zoom, source=url)
    ax.imshow(basemap, extent=extent, interpolation="bilinear")
    # restore original x/y limits
    ax.axis((xmin, xmax, ymin, ymax))


def get_grid_district_polygon(config, subst_id=None, projection=4326):
    """
    Get MV network district polygon from oedb for plotting.

    """
    with session_scope() as session:
        # get polygon from versioned schema
        if config["data_source"]["oedb_data_source"] == "versioned":

            version = config["versioned"]["version"]
            query = session.query(
                EgoDpMvGriddistrict.subst_id, EgoDpMvGriddistrict.geom
            )
            Regions = [
                (subst_id, shape.to_shape(geom))
                for subst_id, geom in query.filter(
                    EgoDpMvGriddistrict.version == version,
                    EgoDpMvGriddistrict.subst_id == subst_id,
                ).all()
            ]

        # get polygon from model_draft
        else:
            query = session.query(
                EgoGridMvGriddistrict.subst_id, EgoGridMvGriddistrict.geom
            )
            Regions = [
                (subst_id, shape.to_shape(geom))
                for subst_id, geom in query.filter(
                    EgoGridMvGriddistrict.subst_id.in_(subst_id)
                ).all()
            ]

    crs = {"init": "epsg:3035"}
    region = gpd.GeoDataFrame(Regions, columns=["subst_id", "geometry"], crs=crs)
    region = region.to_crs(epsg=projection)

    return region


def mv_grid_topology(
    edisgo_obj,
    timestep=None,
    line_color=None,
    node_color=None,
    line_load=None,
    grid_expansion_costs=None,
    filename=None,
    arrows=False,
    grid_district_geom=True,
    background_map=True,
    voltage=None,
    limits_cb_lines=None,
    limits_cb_nodes=None,
    xlim=None,
    ylim=None,
    lines_cmap="inferno_r",
    title="",
    scaling_factor_line_width=None,
    curtailment_df=None,
    **kwargs,
):
    """
    Plot line loading as color on lines.

    Displays line loading relative to nominal capacity.

    Parameters
    ----------
    edisgo_obj : :class:`~edisgo.EDisGo`
    timestep : :pandas:`pandas.Timestamp<Timestamp>`
        Time step to plot analysis results for. If `timestep` is None maximum
        line load and if given, maximum voltage deviation, is used. In that
        case arrows cannot be drawn. Default: None.
    line_color : :obj:`str` or None
        Defines whereby to choose line colors (and implicitly size). Possible
        options are:

        * 'loading'
          Line color is set according to loading of the line. Loading of MV
          lines must be provided by parameter `line_load`.
        * 'expansion_costs'
          Line color is set according to investment costs of the line. This
          option also effects node colors and sizes by plotting investment in
          stations and setting `node_color` to 'storage_integration' in order
          to plot storage size of integrated storage units. Grid expansion costs
          must be provided by parameter `grid_expansion_costs`.
        * None (default)
          Lines are plotted in black. Is also the fallback option in case of
          wrong input.

    node_color : :obj:`str` or None
        Defines whereby to choose node colors (and implicitly size). Possible
        options are:

        * 'technology'
          Node color as well as size is set according to type of node
          (generator, MV station, etc.).
        * 'voltage'
          Node color is set according to maximum voltage at each node.
          Voltages of nodes in MV network must be provided by parameter
          `voltage`.
        * 'voltage_deviation'
          Node color is set according to voltage deviation from 1 p.u..
          Voltages of nodes in MV network must be provided by parameter
          `voltage`.
        * 'storage_integration'
          Only storage units are plotted. Size of node corresponds to size of
          storage.
        * None (default)
          Nodes are not plotted. Is also the fallback option in case of wrong
          input.
        * 'curtailment'
          Plots curtailment per node. Size of node corresponds to share of
          curtailed power for the given time span. When this option is chosen
          a dataframe with curtailed power per time step and node needs to be
          provided in parameter `curtailment_df`.
        * 'charging_park'
          Plots nodes with charging stations in red.

    line_load : :pandas:`pandas.DataFrame<dataframe>` or None
        Dataframe with current results from power flow analysis in A. Index of
        the dataframe is a :pandas:`pandas.DatetimeIndex<DatetimeIndex>`,
        columns are the line representatives. Only needs to be provided when
        parameter `line_color` is set to 'loading'. Default: None.
    grid_expansion_costs : :pandas:`pandas.DataFrame<dataframe>` or None
        Dataframe with network expansion costs in kEUR. See `grid_expansion_costs`
        in :class:`~.network.results.Results` for more information. Only needs to
        be provided when parameter `line_color` is set to 'expansion_costs'.
        Default: None.
    filename : :obj:`str`
        Filename to save plot under. If not provided, figure is shown directly.
        Default: None.
    arrows : :obj:`Boolean`
        If True draws arrows on lines in the direction of the power flow. Does
        only work when `line_color` option 'loading' is used and a time step
        is given.
        Default: False.
    grid_district_geom : :obj:`Boolean`
        If True network district polygon is plotted in the background. Default: True.
    background_map : :obj:`Boolean`
        If True map is drawn in the background. This also requires the
        contextily package to be installed. Default: True.
    voltage : :pandas:`pandas.DataFrame<dataframe>`
        Dataframe with voltage results from power flow analysis in p.u.. Index
        of the dataframe is a :pandas:`pandas.DatetimeIndex<DatetimeIndex>`,
        columns are the bus representatives. Only needs to be provided when
        parameter `node_color` is set to 'voltage'. Default: None.
    limits_cb_lines : :obj:`tuple`
        Tuple with limits for colorbar of line color. First entry is the
        minimum and second entry the maximum value. Only needs to be provided
        when parameter `line_color` is not None. Default: None.
    limits_cb_nodes : :obj:`tuple`
        Tuple with limits for colorbar of nodes. First entry is the
        minimum and second entry the maximum value. Only needs to be provided
        when parameter `node_color` is not None. Default: None.
    xlim : :obj:`tuple`
        Limits of x-axis. Default: None.
    ylim : :obj:`tuple`
        Limits of y-axis. Default: None.
    lines_cmap : :obj:`str`
        Colormap to use for lines in case `line_color` is 'loading' or
        'expansion_costs'. Default: 'inferno_r'.
    title : :obj:`str`
        Title of the plot. Default: ''.
    scaling_factor_line_width : :obj:`float` or None
        If provided line width is set according to the nominal apparent power
        of the lines. If line width is None a default line width of 2 is used
        for each line. Default: None.
    curtailment_df : :pandas:`pandas.DataFrame<dataframe>`
        Dataframe with curtailed power per time step and node. Columns of the
        dataframe correspond to buses and index to the time step. Only needs
        to be provided if `node_color` is set to 'curtailment'.
    legend_loc : str
        Location of legend. See matplotlib legend location options for more
        information. Default: 'upper left'.

    """

    def get_color_and_size(connected_components, colors_dict, sizes_dict):
        # Todo: handling of multiple connected elements, so far determined as
        #  'other'
        if not connected_components["transformers_hvmv"].empty:
            return colors_dict["MVStation"], sizes_dict["MVStation"]
        elif not connected_components["transformers"].empty:
            return colors_dict["LVStation"], sizes_dict["LVStation"]
        elif (
            not connected_components["generators"].empty
            and connected_components["loads"].empty
            and connected_components["storage_units"].empty
        ):
            if (connected_components["generators"].type.isin(["wind", "solar"])).all():
                return (
                    colors_dict["GeneratorFluctuating"],
                    sizes_dict["GeneratorFluctuating"],
                )
            else:
                return colors_dict["Generator"], sizes_dict["Generator"]
        elif (
            not connected_components["loads"].empty
            and connected_components["generators"].empty
            and connected_components["storage_units"].empty
        ):
            return colors_dict["Load"], sizes_dict["Load"]
        elif not connected_components["switches"].empty:
            return (
                colors_dict["DisconnectingPoint"],
                sizes_dict["DisconnectingPoint"],
            )
        elif (
            not connected_components["storage_units"].empty
            and connected_components["loads"].empty
            and connected_components["generators"].empty
        ):
            return colors_dict["Storage"], sizes_dict["Storage"]
        elif len(connected_components["lines"]) > 1:
            return colors_dict["BranchTee"], sizes_dict["BranchTee"]
        else:
            return colors_dict["else"], sizes_dict["else"]

    def nodes_by_technology(buses, edisgo_obj):
        bus_sizes = {}
        bus_colors = {}
        colors_dict = {
            "BranchTee": "b",
            "GeneratorFluctuating": "g",
            "Generator": "k",
            "Load": "m",
            "LVStation": "c",
            "MVStation": "r",
            "Storage": "y",
            "DisconnectingPoint": "0.75",
            "else": "orange",
        }
        sizes_dict = {
            "BranchTee": 10000,
            "GeneratorFluctuating": 100000,
            "Generator": 100000,
            "Load": 100000,
            "LVStation": 50000,
            "MVStation": 120000,
            "Storage": 100000,
            "DisconnectingPoint": 75000,
            "else": 200000,
        }
        for bus in buses:
            connected_components = (
                edisgo_obj.topology.get_connected_components_from_bus(bus)
            )
            bus_colors[bus], bus_sizes[bus] = get_color_and_size(
                connected_components, colors_dict, sizes_dict
            )
        return bus_sizes, bus_colors

    def nodes_charging_park(buses, edisgo_obj):
        bus_sizes = {}
        bus_colors = {}
        positions = []
        colors_dict = {"ChargingPark": "r", "else": "black"}
        sizes_dict = {"ChargingPark": 100000, "else": 10000}
        for bus in edisgo_obj.topology.loads_df.index:
            if "charging_park" in bus:
                position = str(bus).rsplit("_")[-1]
                positions.append(position)
        for bus in buses:
            bus_colors[bus] = colors_dict["else"]
            bus_sizes[bus] = sizes_dict["else"]
            for position in positions:
                if position in bus:
                    bus_colors[bus] = colors_dict["ChargingPark"]
                    bus_sizes[bus] = sizes_dict["ChargingPark"]
        return bus_sizes, bus_colors

    def nodes_by_voltage(buses, voltages):
        # ToDo: Right now maximum voltage is used. Check if this should be
        #  changed
        bus_colors_dict = {}
        bus_sizes_dict = {}
        if timestep is not None:
            bus_colors_dict.update({bus: voltages.loc[timestep, bus] for bus in buses})
        else:
            bus_colors_dict.update({bus: max(voltages.loc[:, bus]) for bus in buses})

        bus_sizes_dict.update({bus: 100000 ^ 2 for bus in buses})
        return bus_sizes_dict, bus_colors_dict

    def nodes_by_voltage_deviation(buses, voltages):
        bus_colors_dict = {}
        bus_sizes_dict = {}
        if timestep is not None:
            bus_colors_dict.update(
                {bus: 100 * abs(1 - voltages.loc[timestep, bus]) for bus in buses}
            )
        else:
            bus_colors_dict.update(
                {bus: 100 * max(abs(1 - voltages.loc[:, bus])) for bus in buses}
            )

        bus_sizes_dict.update({bus: 100000 ^ 2 for bus in buses})
        return bus_sizes_dict, bus_colors_dict

    def nodes_storage_integration(buses, edisgo_obj):
        bus_sizes = {}
        buses_with_storages = buses[
            buses.isin(edisgo_obj.topology.storage_units_df.bus.values)
        ]
        buses_without_storages = buses[~buses.isin(buses_with_storages)]
        bus_sizes.update({bus: 0 for bus in buses_without_storages})
        # size nodes such that 300 kW storage equals size 100
        bus_sizes.update(
            {
                bus: edisgo_obj.topology.get_connected_components_from_bus(bus)[
                    "storage_units"
                ].p_nom.values.sum()
                * 1000
                / 3
                for bus in buses_with_storages
            }
        )
        return bus_sizes

    def nodes_curtailment(buses, curtailment_df):
        bus_sizes = {}
        buses_with_curtailment = buses[buses.isin(curtailment_df.columns)]
        buses_without_curtailment = buses[~buses.isin(buses_with_curtailment)]
        bus_sizes.update({bus: 0 for bus in buses_without_curtailment})
        curtailment_total = curtailment_df.sum().sum()
        # size nodes such that 100% curtailment share equals size 1000
        bus_sizes.update(
            {
                bus: curtailment_df.loc[:, bus].sum() / curtailment_total * 2000
                for bus in buses_with_curtailment
            }
        )
        return bus_sizes

    def nodes_by_costs(buses, grid_expansion_costs, edisgo_obj):
        # sum costs for each station
        costs_lv_stations = grid_expansion_costs[
            grid_expansion_costs.index.isin(edisgo_obj.topology.transformers_df.index)
        ]
        costs_lv_stations["station"] = edisgo_obj.topology.transformers_df.loc[
            costs_lv_stations.index, "bus0"
        ].values
        costs_lv_stations = costs_lv_stations.groupby("station").sum()
        costs_mv_station = grid_expansion_costs[
            grid_expansion_costs.index.isin(
                edisgo_obj.topology.transformers_hvmv_df.index
            )
        ]
        costs_mv_station["station"] = edisgo_obj.topology.transformers_hvmv_df.loc[
            costs_mv_station.index, "bus1"
        ]
        costs_mv_station = costs_mv_station.groupby("station").sum()

        bus_sizes = {}
        bus_colors = {}
        for bus in buses:
            # LVStation handeling
            if bus in edisgo_obj.topology.transformers_df.bus0.values:
                try:
                    bus_colors[bus] = costs_lv_stations.loc[bus, "total_costs"]
                    bus_sizes[bus] = 100
                except Exception:
                    bus_colors[bus] = 0
                    bus_sizes[bus] = 0
            # MVStation handeling
            elif bus in edisgo_obj.topology.transformers_hvmv_df.bus1.values:
                try:
                    bus_colors[bus] = costs_mv_station.loc[bus, "total_costs"]
                    bus_sizes[bus] = 100
                except Exception:
                    bus_colors[bus] = 0
                    bus_sizes[bus] = 0
            else:
                bus_colors[bus] = 0
                bus_sizes[bus] = 0

        return bus_sizes, bus_colors

    # set font and font size
    font = {"family": "serif", "size": 15}
    matplotlib.rc("font", **font)

    # create pypsa network only containing MV buses and lines
    pypsa_plot = PyPSANetwork()
    pypsa_plot.buses = edisgo_obj.topology.buses_df.loc[
        edisgo_obj.topology.buses_df.v_nom > 1
    ].loc[:, ["x", "y"]]
    # filter buses of aggregated loads and generators
    pypsa_plot.buses = pypsa_plot.buses[~pypsa_plot.buses.index.str.contains("agg")]
    pypsa_plot.lines = edisgo_obj.topology.lines_df[
        edisgo_obj.topology.lines_df.bus0.isin(pypsa_plot.buses.index)
    ][edisgo_obj.topology.lines_df.bus1.isin(pypsa_plot.buses.index)].loc[
        :, ["bus0", "bus1"]
    ]

    # line colors
    if line_color == "loading":
        line_colors = tools.calculate_relative_line_load(
            edisgo_obj, pypsa_plot.lines.index, timestep
        ).max()
    elif line_color == "expansion_costs":
        node_color = "expansion_costs"
        line_costs = pypsa_plot.lines.join(
            grid_expansion_costs, rsuffix="costs", how="left"
        )
        line_colors = line_costs.total_costs.fillna(0)
    else:
        line_colors = pd.Series("black", index=pypsa_plot.lines.index)

    # bus colors and sizes
    if node_color == "technology":
        bus_sizes, bus_colors = nodes_by_technology(pypsa_plot.buses.index, edisgo_obj)
        bus_cmap = None
    elif node_color == "voltage":
        bus_sizes, bus_colors = nodes_by_voltage(pypsa_plot.buses.index, voltage)
        bus_cmap = plt.cm.Blues
    elif node_color == "voltage_deviation":
        bus_sizes, bus_colors = nodes_by_voltage_deviation(
            pypsa_plot.buses.index, voltage
        )
        bus_cmap = plt.cm.Blues
    elif node_color == "storage_integration":
        bus_sizes = nodes_storage_integration(pypsa_plot.buses.index, edisgo_obj)
        bus_colors = "orangered"
        bus_cmap = None
    elif node_color == "expansion_costs":
        bus_sizes, bus_colors = nodes_by_costs(
            pypsa_plot.buses.index, grid_expansion_costs, edisgo_obj
        )
        bus_cmap = plt.cm.get_cmap(lines_cmap)
    elif node_color == "curtailment":
        bus_sizes = nodes_curtailment(pypsa_plot.buses.index, curtailment_df)
        bus_colors = "orangered"
        bus_cmap = None
    elif node_color == "charging_park":
        bus_sizes, bus_colors = nodes_charging_park(pypsa_plot.buses.index, edisgo_obj)
        bus_cmap = None
    elif node_color is None:
        bus_sizes = 0
        bus_colors = "r"
        bus_cmap = None
    else:
        if kwargs.get("bus_colors", None):
            bus_colors = pd.Series(kwargs.get("bus_colors")).loc[pypsa_plot.buses]
        else:
            logging.warning(
                "Choice for `node_color` is not valid. Default bus colors are "
                "used instead."
            )
            bus_colors = "r"
        if kwargs.get("bus_sizes", None):
            bus_sizes = pd.Series(kwargs.get("bus_sizes")).loc[pypsa_plot.buses]
        else:
            logging.warning(
                "Choice for `node_color` is not valid. Default bus sizes are "
                "used instead."
            )
            bus_sizes = 0
        if kwargs.get("bus_cmap", None):
            bus_cmap = kwargs.get("bus_cmap", None)
        else:
            logging.warning(
                "Choice for `node_color` is not valid. Default bus colormap "
                "is used instead."
            )
            bus_cmap = None

    # convert bus coordinates to Mercator
    if contextily and background_map:
        transformer = Transformer.from_crs("epsg:4326", "epsg:3857", always_xy=True)
        x2, y2 = transformer.transform(
            list(pypsa_plot.buses.loc[:, "x"]),
            list(pypsa_plot.buses.loc[:, "y"]),
        )
        pypsa_plot.buses.loc[:, "x"] = x2
        pypsa_plot.buses.loc[:, "y"] = y2

    # plot
    plt.figure(figsize=(12, 8))
    ax = plt.gca()

    # plot network district
    if grid_district_geom:
        try:
            projection = 3857 if contextily and background_map else 4326
            crs = {
                "init": "epsg:{}".format(int(edisgo_obj.topology.grid_district["srid"]))
            }
            region = gpd.GeoDataFrame(
                {"geometry": [edisgo_obj.topology.grid_district["geom"]]},
                crs=crs,
            )
            if projection != int(edisgo_obj.topology.grid_district["srid"]):
                region = region.to_crs(epsg=projection)
            region.plot(ax=ax, color="white", alpha=0.2, edgecolor="red", linewidth=2)
        except Exception as e:
            logging.warning(
                "Grid district geometry could not be plotted due "
                "to the following error: {}".format(e)
            )

    # if scaling factor is given s_nom is plotted as line width
    if scaling_factor_line_width is not None:
        line_width = pypsa_plot.lines.s_nom * scaling_factor_line_width
    else:
        line_width = 2
    cmap = plt.cm.get_cmap(lines_cmap)
    ll = pypsa_plot.plot(
        line_colors=line_colors,
        line_cmap=cmap,
        ax=ax,
        title=title,
        line_widths=line_width,
        branch_components=["Line"],
        geomap=False,
        bus_sizes=bus_sizes,
        bus_colors=bus_colors,
        bus_cmap=bus_cmap,
    )

    # color bar line loading
    if line_color == "loading":
        if limits_cb_lines is None:
            limits_cb_lines = (min(line_colors), max(line_colors))
        v = np.linspace(limits_cb_lines[0], limits_cb_lines[1], 101)
        cb = plt.colorbar(ll[1], boundaries=v, ticks=v[0:101:10])
        cb.norm.vmin = limits_cb_lines[0]
        cb.norm.vmax = limits_cb_lines[1]
        cb.set_label("Line loading in p.u.")
    # color bar network expansion costs
    elif line_color == "expansion_costs":
        if limits_cb_lines is None:
            limits_cb_lines = (
                min(min(line_colors), min(bus_colors.values())),
                max(max(line_colors), max(bus_colors.values())),
            )
        v = np.linspace(limits_cb_lines[0], limits_cb_lines[1], 101)
        cb = plt.colorbar(ll[1], boundaries=v, ticks=v[0:101:10])
        cb.norm.vmin = limits_cb_lines[0]
        cb.norm.vmax = limits_cb_lines[1]
        cb.set_label("Grid expansion costs in kEUR")

    # color bar voltage
    if node_color == "voltage" or node_color == "voltage_deviation":
        if limits_cb_nodes is None:
            limits_cb_nodes = (
                min(bus_colors.values()),
                max(bus_colors.values()),
            )
        v_voltage = np.linspace(limits_cb_nodes[0], limits_cb_nodes[1], 101)
        # for some reason, the cmap given to pypsa plot is overwritten and
        # needs to be set again
        ll[0].set(cmap="Blues")
        cb_voltage = plt.colorbar(
            ll[0], boundaries=v_voltage, ticks=v_voltage[0:101:10]
        )
        cb_voltage.norm.vmin = limits_cb_nodes[0]
        cb_voltage.norm.vmax = limits_cb_nodes[1]
        if node_color == "voltage":
            cb_voltage.set_label("Maximum voltage in p.u.")
        else:
            cb_voltage.set_label("Voltage deviation in %")

    # storage_units
    if node_color == "expansion_costs":
        ax.scatter(
            pypsa_plot.buses.loc[
                edisgo_obj.topology.storage_units_df.loc[:, "bus"], "x"
            ],
            pypsa_plot.buses.loc[
                edisgo_obj.topology.storage_units_df.loc[:, "bus"], "y"
            ],
            c="orangered",
            s=edisgo_obj.topology.storage_units_df.loc[:, "p_nom"] * 1000 / 3,
        )
    # add legend for storage size and line capacity
    if (
        node_color == "storage_integration" or node_color == "expansion_costs"
    ) and edisgo_obj.topology.storage_units_df.loc[:, "p_nom"].any() > 0:
        scatter_handle = plt.scatter(
            [], [], c="orangered", s=100, label="= 300 kW battery storage"
        )
    elif node_color == "curtailment":
        scatter_handle = plt.scatter(
            [],
            [],
            c="orangered",
            s=200,
            label="$\\equiv$ 10% share of curtailment",
        )
    else:
        scatter_handle = None
    if scaling_factor_line_width is not None:
        line_handle = plt.plot(
            [],
            [],
            c="black",
            linewidth=scaling_factor_line_width * 10,
            label="= 10 MVA",
        )
    else:
        line_handle = None
    legend_loc = kwargs.get("legend_loc", "upper left")
    if scatter_handle and line_handle:
        plt.legend(
            handles=[scatter_handle, line_handle[0]],
            labelspacing=1,
            title="Storage size and line capacity",
            borderpad=0.5,
            loc=legend_loc,
            framealpha=0.5,
            fontsize="medium",
        )
    elif scatter_handle:
        plt.legend(
            handles=[scatter_handle],
            labelspacing=0,
            title=None,
            borderpad=0.3,
            loc=legend_loc,
            framealpha=0.5,
            fontsize="medium",
        )
    elif line_handle:
        plt.legend(
            handles=[line_handle[0]],
            labelspacing=1,
            title="Line capacity",
            borderpad=0.5,
            loc=legend_loc,
            framealpha=0.5,
            fontsize="medium",
        )

    # axes limits
    if xlim is not None:
        ax.set_xlim(xlim[0], xlim[1])
    if ylim is not None:
        ax.set_ylim(ylim[0], ylim[1])

    # hide axes labels
    ax.get_xaxis().set_visible(False)
    ax.get_yaxis().set_visible(False)

    # draw arrows on lines
    if arrows and timestep and line_color == "loading":
        path = ll[1].get_segments()
        # colors = cmap(ll[1].get_array() / 100)
        for i in range(len(path)):
            if edisgo_obj.lines_t.p0.loc[timestep, line_colors.index[i]] > 0:
                arrowprops = dict(arrowstyle="->", color="b")  # colors[i])
            else:
                arrowprops = dict(arrowstyle="<-", color="b")  # colors[i])
            ax.annotate(
                "",
                xy=abs((path[i][0] - path[i][1]) * 0.51 - path[i][0]),
                xytext=abs((path[i][0] - path[i][1]) * 0.49 - path[i][0]),
                arrowprops=arrowprops,
                size=10,
            )

    # plot map data in background
    if contextily and background_map:
        try:
            add_basemap(ax, zoom=12)
        except Exception as e:
            logging.warning(
                "Background map could not be plotted due to the "
                "following error: {}".format(e)
            )

    if filename is None:
        plt.show()
    else:
        plt.savefig(filename)
        plt.close()


def color_map_color(
    value: Number,
    vmin: Number,
    vmax: Number,
    cmap_name: str = "coolwarm",
):
    """
    Get matching color for a value on a matplotlib color map.

    Parameters
    ----------
    value : float or int
        Value to get color for
    vmin : float or int
        Minimum value on color map
    vmax : float or int
        Maximum value on color map
    cmap_name : str
        Name of color map to use

    Returns
    -------
    str
        Color name in hex format

    """
    norm = matplotlib.colors.Normalize(vmin=vmin, vmax=vmax)
    cmap = cm.get_cmap(cmap_name)
    rgb = cmap(norm(abs(value)))[:3]
    color = matplotlib.colors.rgb2hex(rgb)

    return color


def draw_plotly(
    edisgo_obj: EDisGo,
    G: Graph | None = None,
    line_color: str = "relative_loading",
    node_color: str = "voltage_deviation",
    grid: bool | Grid = False,
) -> BaseFigure:
    """
    Draw a plotly html figure

    Parameters
    ----------
    edisgo_obj : :class:`~.EDisGo`
    G : :networkx:`networkx.Graph<network.Graph>`, optional
        Graph representation of the grid as networkx Ordered Graph, where lines are
        represented by edges in the graph, and buses and transformers are represented by
        nodes. If no graph is given the mv grid graph of the edisgo object is used.
    line_color : str
        Defines whereby to choose line colors (and implicitly size). Possible
        options are:

        * 'loading'
          Line color is set according to loading of the line.
        * 'relative_loading' (Default)
          Line color is set according to relative loading of the line.
        * 'reinforce'
          Line color is set according to investment costs of the line.

    node_color : str or None
        Defines whereby to choose node colors (and implicitly size). Possible
        options are:

        * 'adjacencies'
          Node color as well as size is set according to the number of direct neighbors.
        * 'voltage_deviation' (default)
          Node color is set according to voltage deviation from 1 p.u..

    grid : :class:`~.network.grids.Grid` or bool
        Grid to use as root node. If a grid is given the transforer station is used
        as root. If False the root is set to the coordinates x=0 and y=0. Else the
        coordinates from the hv-mv-station of the mv grid are used. Default: False

    Returns
    -------
    :plotly:`plotly.graph_objects.Figure`
        Plotly figure with branches and nodes.

    """
    # initialization
    transformer_4326_to_3035 = Transformer.from_crs(
        "EPSG:4326",
        "EPSG:3035",
        always_xy=True,
    )

    if G is None:
        G = edisgo_obj.topology.mv_grid.graph

    node_list = list(G.nodes())

    if hasattr(grid, "transformers_df"):
        node_root = grid.transformers_df.bus1.iat[0]
        x_root, y_root = G.nodes[node_root]["pos"]

    elif not grid:
        x_root = 0
        y_root = 0

    else:
        node_root = edisgo_obj.topology.transformers_hvmv_df.bus1.iat[0]
        x_root, y_root = G.nodes[node_root]["pos"]

    x_root, y_root = transformer_4326_to_3035.transform(x_root, y_root)

    # line text
    middle_node_x = []
    middle_node_y = []
    middle_node_text = []

    for edge in G.edges(data=True):
        x0, y0 = G.nodes[edge[0]]["pos"]
        x1, y1 = G.nodes[edge[1]]["pos"]
        x0, y0 = transformer_4326_to_3035.transform(x0, y0)
        x1, y1 = transformer_4326_to_3035.transform(x1, y1)
        middle_node_x.append((x0 - x_root + x1 - x_root) / 2)
        middle_node_y.append((y0 - y_root + y1 - y_root) / 2)

        branch_name = edge[2]["branch_name"]

        text = str(branch_name)
        try:
            loading = edisgo_obj.results.s_res.T.loc[branch_name].max()
            text += "<br>" + "Loading = " + str(loading)
        except KeyError:
            logger.debug(
                f"Could not find loading for branch {branch_name}", exc_info=True
            )
            text = text

        try:
            line_parameters = edisgo_obj.topology.lines_df.loc[branch_name, :]
            for index, value in line_parameters.iteritems():
                text += "<br>" + str(index) + " = " + str(value)
        except KeyError:
            logger.debug(
                f"Could not find line parameters for branch {branch_name}",
                exc_info=True,
            )
            text = text

        middle_node_text.append(text)

    middle_node_trace = go.Scatter(
        x=middle_node_x,
        y=middle_node_y,
        text=middle_node_text,
        mode="markers",
        hoverinfo="text",
        marker=dict(opacity=0.0, size=10, color="white"),
    )

    data = [middle_node_trace]

    # line plot
    if line_color == "loading":
        s_res_view = edisgo_obj.results.s_res.T.index.isin(
            [edge[2]["branch_name"] for edge in G.edges.data()]
        )
        color_min = edisgo_obj.results.s_res.T.loc[s_res_view].T.min().max()
        color_max = edisgo_obj.results.s_res.T.loc[s_res_view].T.max().max()

    elif line_color == "relative_loading":
        color_min = 0
        color_max = 1

    for edge in G.edges(data=True):
        x0, y0 = G.nodes[edge[0]]["pos"]
        x1, y1 = G.nodes[edge[1]]["pos"]
        x0, y0 = transformer_4326_to_3035.transform(x0, y0)
        x1, y1 = transformer_4326_to_3035.transform(x1, y1)

        edge_x = [x0 - x_root, x1 - x_root, None]
        edge_y = [y0 - y_root, y1 - y_root, None]

        if line_color == "reinforce":
            if edisgo_obj.results.grid_expansion_costs.index.isin(
                [edge[2]["branch_name"]]
            ).any():
                color = "lightgreen"
            else:
                color = "black"

        elif line_color == "loading":
            loading = edisgo_obj.results.s_res.T.loc[edge[2]["branch_name"]].max()
            color = color_map_color(
                loading,
                vmin=color_min,
                vmax=color_max,
            )

        elif line_color == "relative_loading":
            loading = edisgo_obj.results.s_res.T.loc[edge[2]["branch_name"]].max()
            s_nom = edisgo_obj.topology.lines_df.s_nom.loc[edge[2]["branch_name"]]
            color = color_map_color(
                loading / s_nom,
                vmin=color_min,
                vmax=color_max,
            )
            if loading > s_nom:
                color = "green"
        else:
            color = "black"

        edge_trace = go.Scatter(
            x=edge_x,
            y=edge_y,
            hoverinfo="none",
            opacity=0.4,
            mode="lines",
            line=dict(width=2, color=color),
        )
        data.append(edge_trace)

    # node plot
    node_x = []
    node_y = []

    for node in G.nodes():
        x, y = G.nodes[node]["pos"]
        x, y = transformer_4326_to_3035.transform(x, y)
        node_x.append(x - x_root)
        node_y.append(y - y_root)

    if node_color == "voltage_deviation":
        colors = []

        for node in G.nodes():
            v_res = edisgo_obj.results.v_res.T.loc[node]
            v_min = v_res.min()
            v_max = v_res.max()

            if abs(v_min - 1) > abs(v_max - 1):
                color = v_min - 1
            else:
                color = v_max - 1

            colors.append(color)

        colorbar = dict(
            thickness=15,
            title="Node Voltage Deviation",
            xanchor="left",
            titleside="right",
        )
        colorscale = "RdBu"
        cmid = 0

    else:
        colors = [len(adjacencies[1]) for adjacencies in G.adjacency()]
        colorscale = "YlGnBu"
        cmid = None

        colorbar = dict(
            thickness=15, title="Node Connections", xanchor="left", titleside="right"
        )

    node_text = []
    for node in G.nodes():
        text = str(node)
        try:
            peak_load = edisgo_obj.topology.loads_df.loc[
                edisgo_obj.topology.loads_df.bus == node
            ].p_nom.sum()
            text += "<br>" + "peak_load = " + str(peak_load)
            p_nom = edisgo_obj.topology.generators_df.loc[
                edisgo_obj.topology.generators_df.bus == node
            ].p_nom.sum()
            text += "<br>" + "p_nom_gen = " + str(p_nom)
            v_min = edisgo_obj.results.v_res.T.loc[node].min()
            v_max = edisgo_obj.results.v_res.T.loc[node].max()
            if abs(v_min - 1) > abs(v_max - 1):
                text += "<br>" + "v = " + str(v_min)
            else:
                text += "<br>" + "v = " + str(v_max)
        except KeyError:
            logger.debug(f"Failed to add text for node {node}.", exc_info=True)
            text = text

        try:
            text = text + "<br>" + "Neighbors = " + str(G.degree(node))
        except KeyError:
            logger.debug(
                f"Failed to add neighbors to text for node {node}.", exc_info=True
            )
            text = text

        try:
            node_parameters = edisgo_obj.topology.buses_df.loc[node]
            for index, value in node_parameters.iteritems():
                text += "<br>" + str(index) + " = " + str(value)
        except KeyError:
            logger.debug(
                f"Failed to add neighbors to text for node {node}.", exc_info=True
            )
            text = text

        node_text.append(text)

    node_trace = go.Scatter(
        x=node_x,
        y=node_y,
        mode="markers",
        hoverinfo="text",
        text=node_text,
        marker=dict(
            showscale=True,
            colorscale=colorscale,
            reversescale=True,
            color=colors,
            size=8,
            cmid=cmid,
            line_width=2,
            colorbar=colorbar,
        ),
    )

    data.append(node_trace)

    fig = go.Figure(
        data=data,
        layout=go.Layout(
            height=500,
            titlefont_size=16,
            showlegend=False,
            hovermode="closest",
            margin=dict(b=20, l=5, r=5, t=40),
            xaxis=dict(showgrid=True, zeroline=True, showticklabels=True),
            yaxis=dict(showgrid=True, zeroline=True, showticklabels=True),
        ),
    )

    fig.update_yaxes(scaleanchor="x", scaleratio=1)

    return fig


def chosen_graph(
    edisgo_obj: EDisGo,
    selected_grid: str,
    lv_grid_name_list: list[str],
) -> tuple[Graph, bool | Grid]:
    """
    Get the matching networkx graph from a chosen grid.

    Parameters
    ----------
    edisgo_obj : :class:`~.EDisGo`
    selected_grid : str
        Grid name. Can be either 'Grid' to select the mv grid with all lv grids or
        the name of the mv grid to select only the mv grid or the name of one of the
        lv grids of the eDisGo object to select a specific lv grid.
    lv_grid_name_list : list(str)
        List of the names of the lv grids within the mv grid of the eDisGo object.

    Returns
    -------
    :networkx:`networkx.Graph<network.Graph>`
        networkx graph of the selected grid
    :class:`~.network.grids.Grid` or bool
        Grid to use as root node. See :py:func:`~edisgo.tools.plots.draw_plotly` for
        more information.

    """
    mv_grid = edisgo_obj.topology.mv_grid

    if selected_grid == "Grid":
        G = edisgo_obj.to_graph()
        grid = True
    elif selected_grid == str(mv_grid):
        G = mv_grid.graph
        grid = mv_grid
    elif selected_grid.split("_")[0] == "LVGrid":
        try:
            lv_grid_id = lv_grid_name_list.index(selected_grid)
        except ValueError:
            logger.exception(f"Selceted grid {selected_grid} is not a valid lv grid.")

        lv_grid = list(edisgo_obj.topology.mv_grid.lv_grids)[lv_grid_id]
        G = lv_grid.graph
        grid = lv_grid
    else:
        raise ValueError(f"False Grid. '{selected_grid}' is not a valid input.")

    return G, grid


def dash_plot(
    edisgo_objects: EDisGo | dict[str, EDisGo],
    line_plot_modes: list[str] | None = None,
    node_plot_modes: list[str] | None = None,
) -> JupyterDash:
    """
    Generates a jupyter dash app from given eDisGo object(s).

    TODO: The app doesn't display two seperate colorbars for line and bus values atm

    Parameters
    ----------
    edisgo_objects : :class:`~.EDisGo` or dict[str, :class:`~.EDisGo`]
        eDisGo objects to show in plotly dash app. In the case of multiple edisgo
        objects pass a dictionary with the eDisGo objects as values and the respective
        eDisGo object names as keys.
    line_plot_modes : list(str), optional
        List of line plot modes to display in plotly dash app. See
        :py:func:`~edisgo.tools.plots.draw_plotly` for more information. If None is
        passed the modes 'reinforce', 'loading' and 'relative_loading' will be used.
        Default: None
    node_plot_modes : list(str), optional
        List of line plot modes to display in plotly dash app. See
        :py:func:`~edisgo.tools.plots.draw_plotly` for more information. If None is
        passed the modes 'adjacencies' and 'voltage_deviation' will be used.
        Default: None
    Returns
    -------
    JupyterDash
        Jupyter dash app.

    """
    if isinstance(edisgo_objects, dict):
        edisgo_name_list = list(edisgo_objects.keys())
        edisgo_obj_1 = list(edisgo_objects.values())[0]
    else:
        edisgo_name_list = ["edisgo_obj"]
        edisgo_obj_1 = edisgo_objects

    mv_grid = edisgo_obj_1.topology.mv_grid

    lv_grid_name_list = list(map(str, mv_grid.lv_grids))

    grid_name_list = ["Grid", str(mv_grid)] + lv_grid_name_list

    if line_plot_modes is None:
        line_plot_modes = ["reinforce", "loading", "relative_loading"]
    if node_plot_modes is None:
        node_plot_modes = ["adjacencies", "voltage_deviation"]

    app = JupyterDash(__name__)

    if isinstance(edisgo_objects, dict) and len(edisgo_objects) > 1:
        app.layout = html.Div(
            [
                html.Div(
                    [
                        dcc.Dropdown(
                            id="dropdown_edisgo_object_1",
                            options=[
                                {"label": i, "value": i} for i in edisgo_name_list
                            ],
                            value=edisgo_name_list[0],
                        ),
                        dcc.Dropdown(
                            id="dropdown_edisgo_object_2",
                            options=[
                                {"label": i, "value": i} for i in edisgo_name_list
                            ],
                            value=edisgo_name_list[1],
                        ),
                        dcc.Dropdown(
                            id="dropdown_grid",
                            options=[{"label": i, "value": i} for i in grid_name_list],
                            value=grid_name_list[1],
                        ),
                        dcc.Dropdown(
                            id="dropdown_line_plot_mode",
                            options=[{"label": i, "value": i} for i in line_plot_modes],
                            value=line_plot_modes[0],
                        ),
                        dcc.Dropdown(
                            id="dropdown_node_plot_mode",
                            options=[{"label": i, "value": i} for i in node_plot_modes],
                            value=node_plot_modes[0],
                        ),
                    ]
                ),
                html.Div(
                    [
                        html.Div([dcc.Graph(id="fig_1")], style={"flex": "auto"}),
                        html.Div([dcc.Graph(id="fig_2")], style={"flex": "auto"}),
                    ],
                    style={"display": "flex", "flex-direction": "row"},
                ),
            ],
            style={"display": "flex", "flex-direction": "column"},
        )

        @app.callback(
            Output("fig_1", "figure"),
            Output("fig_2", "figure"),
            Input("dropdown_grid", "value"),
            Input("dropdown_edisgo_object_1", "value"),
            Input("dropdown_edisgo_object_2", "value"),
            Input("dropdown_line_plot_mode", "value"),
            Input("dropdown_node_plot_mode", "value"),
        )
        def update_figure(
            selected_grid,
            selected_edisgo_object_1,
            selected_edisgo_object_2,
            selected_line_plot_mode,
            selected_node_plot_mode,
        ):
            edisgo_obj = edisgo_objects[selected_edisgo_object_1]
            (G, grid) = chosen_graph(edisgo_obj, selected_grid, lv_grid_name_list)
            fig_1 = draw_plotly(
                edisgo_obj,
                G,
                selected_line_plot_mode,
                selected_node_plot_mode,
                grid=grid,
            )

            edisgo_obj = edisgo_objects[selected_edisgo_object_2]
            (G, grid) = chosen_graph(edisgo_obj, selected_grid, lv_grid_name_list)
            fig_2 = draw_plotly(
                edisgo_obj,
                G,
                selected_line_plot_mode,
                selected_node_plot_mode,
                grid=grid,
            )

            return fig_1, fig_2

    else:
        app.layout = html.Div(
            [
                html.Div(
                    [
                        dcc.Dropdown(
                            id="dropdown_grid",
                            options=[{"label": i, "value": i} for i in grid_name_list],
                            value=grid_name_list[1],
                        ),
                        dcc.Dropdown(
                            id="dropdown_line_plot_mode",
                            options=[{"label": i, "value": i} for i in line_plot_modes],
                            value=line_plot_modes[0],
                        ),
                        dcc.Dropdown(
                            id="dropdown_node_plot_mode",
                            options=[{"label": i, "value": i} for i in node_plot_modes],
                            value=node_plot_modes[0],
                        ),
                    ]
                ),
                html.Div(
                    [html.Div([dcc.Graph(id="fig")], style={"flex": "auto"})],
                    style={"display": "flex", "flex-direction": "row"},
                ),
            ],
            style={"display": "flex", "flex-direction": "column"},
        )

        @app.callback(
            Output("fig", "figure"),
            Input("dropdown_grid", "value"),
            Input("dropdown_line_plot_mode", "value"),
            Input("dropdown_node_plot_mode", "value"),
        )
        def update_figure(
            selected_grid, selected_line_plot_mode, selected_node_plot_mode
        ):
            (G, grid) = chosen_graph(edisgo_obj_1, selected_grid, lv_grid_name_list)
            fig = draw_plotly(
                edisgo_obj_1,
                G,
                selected_line_plot_mode,
                selected_node_plot_mode,
                grid=grid,
            )
            return fig

    return app<|MERGE_RESOLUTION|>--- conflicted
+++ resolved
@@ -3,12 +3,8 @@
 import logging
 import os
 
-<<<<<<< HEAD
 from typing import TYPE_CHECKING
 
-=======
-import geopandas as gpd
->>>>>>> df78f492
 import matplotlib
 import matplotlib.cm as cm
 import numpy as np
@@ -19,6 +15,7 @@
 from dash.dependencies import Input, Output
 from jupyter_dash import JupyterDash
 from matplotlib import pyplot as plt
+from networkx import Graph
 from pyproj import Transformer
 from pypsa import Network as PyPSANetwork
 
@@ -38,6 +35,11 @@
     from egoio.db_tables.model_draft import EgoGridMvGriddistrict
     from geoalchemy2 import shape
 
+    geopandas = True
+    try:
+        import geopandas as gpd
+    except Exception:
+        geopandas = False
     contextily = True
     try:
         import contextily as ctx
@@ -319,7 +321,8 @@
         is given.
         Default: False.
     grid_district_geom : :obj:`Boolean`
-        If True network district polygon is plotted in the background. Default: True.
+        If True network district polygon is plotted in the background. This also
+        requires the geopandas package to be installed. Default: True.
     background_map : :obj:`Boolean`
         If True map is drawn in the background. This also requires the
         contextily package to be installed. Default: True.
@@ -664,7 +667,7 @@
     ax = plt.gca()
 
     # plot network district
-    if grid_district_geom:
+    if grid_district_geom and geopandas:
         try:
             projection = 3857 if contextily and background_map else 4326
             crs = {
@@ -951,8 +954,6 @@
 
     if G is None:
         G = edisgo_obj.topology.mv_grid.graph
-
-    node_list = list(G.nodes())
 
     if hasattr(grid, "transformers_df"):
         node_root = grid.transformers_df.bus1.iat[0]
