import logging
import os
import numpy as np
import pandas as pd
import geopandas as gpd

from sklearn import preprocessing
from pathlib import Path
from numpy.random import default_rng


logger = logging.getLogger("edisgo")

min_max_scaler = preprocessing.MinMaxScaler()

COLUMNS = {
    "charging_processes_df": [
        "ags",
        "car_id",
        "destination",
        "use_case",
        "grid_charging_capacity_kW",
        "chargingdemand_kWh",
        "park_start_timesteps",
        "park_end_timesteps",
    ],
    "matching_demand_and_location": ["charging_park_id", "charging_point_id"],
    "grid_connections_gdf": ["ags", "use_case", "user_centric_weight", "geometry"],
    "simbev_config_df": ["value"],
    "available_charging_points_df": [
        "park_end_timesteps",
        "grid_charging_capacity_kW",
        "charging_park_id",
        "use_case",
    ],
}

DTYPES = {
    "charging_processes_df": {
        "ags": np.uint32,
        "car_id": np.uint32,
        "destination": str,
        "use_case": str,
        "grid_charging_capacity_kW": np.float64,
        "chargingdemand_kWh": np.float64,
        "park_start_timesteps": np.uint16,
        "park_end_timesteps": np.uint16,
    },
    "grid_connections_gdf": {
        "ags": np.uint32,
        "use_case": str,
        "user_centric_weight": np.float64,
    },
}

USECASES = {
    "uc1": "hpc",
    "uc2": "public",
    "uc3": "home",
    "uc4": "work",
}

PRIVATE_DESTINATIONS = {
    "0_work": "work",
    "6_home": "home",
}

PUBLIC_DESTINATIONS = {
    "0_work": "public",
    "1_business": "public",
    "2_school": "public",
    "3_shopping": "public",
    "4_private/ridesharing": "public",
    "5_leisure": "public",
    "6_home": "public",
    "7_charging_hub": "hpc",
}


def import_simbev_electromobility(path, edisgo_obj, **kwargs):
    """

    Parameters
    ----------
    path : str
            Main path holding SimBEV output data
    edisgo_obj : :class:`~.EDisGo`
    kwargs :
            Kwargs may contain any further attributes you want to specify.

            gc_to_car_rate_home : float
                Specifies the minimum rate between possible grid connections
                points for the use case "home" and the total number of cars.
                Default 0.5 .
            gc_to_car_rate_work : float
                Specifies the minimum rate between possible grid connections
                points for the use case "work" and the total number of cars.
                Default 0.25 .
            gc_to_car_rate_public : float
                Specifies the minimum rate between possible grid connections
                points for the use case "public" and the total number of cars.
                Default 0.1 .
            gc_to_car_rate_hpc : float
                Specifies the minimum rate between possible grid connections
                points for the use case "hpc" and the total number of cars.
                Default 0.005 .
            mode_parking_times : str
                If the mode_parking_times is set to "frugal" only parking times
                with any charging demand are imported. Default "frugal".
            charging_processes_dir : str
                Charging processes sub-directory. Default "simbev_run".
            simbev_config_file : str
                Name of the simbev config file. Default "config_data.csv".
            grid_connections_dir : str
                Possible grid Connections sub-directory.
                Default "grid_connections".

    """
    # TODO: SimBEV is in development and this import will need constant
    #  updating for now
    def read_csvs_charging_processes(csv_path, mode="frugal", csv_dir=None):
        """
        Reads all CSVs in a given path and returns a DataFrame with all
        `SimBEV <https://github.com/rl-institut/simbev>`_ charging processes.

        Parameters
        ----------
        csv_path : str
            Main path holding SimBEV output data
        mode : str
            Returns all information if None. Returns only rows with charging
            demand greater than 0 if "frugal". Default is "frugal".
        csv_dir : str
            Optional sub-directory holding charging processes CSVs under path

        Returns
        -------
        :pandas:`pandas.DataFrame<DataFrame>`
            DataFrame with AGS, car ID, trip destination, charging use case
            (private or public), netto charging capacity, charging demand,
            charge start, charge end, grid connection point and charging point
            ID.

        """
        if csv_dir is not None:
            csv_path = os.path.join(csv_path, csv_dir)

        files = []

        for dirpath, dirnames, filenames in os.walk(csv_path):
            files.extend(
                Path(os.path.join(dirpath, f)) for f in filenames if f.endswith(".csv")
            )

        if len(files) == 0:
            raise ValueError("Couldn't find any CSVs in path {}.".format(csv_path))

        files.sort()

        charging_processes_df = pd.DataFrame(columns=COLUMNS["charging_processes_df"])

        charging_processes_df = charging_processes_df.astype(
            DTYPES["charging_processes_df"]
        )

        for car_id, f in enumerate(files):
            try:
                df = pd.read_csv(f, index_col=[0])

                if mode == "frugal":
                    df = df.loc[df["chargingdemand_kWh"] > 0]
                else:
                    pass

                df = df.rename(columns={"location": "destination"})

                df = df.assign(ags=int(f.parts[-3]), car_id=car_id)

                df = df[COLUMNS["charging_processes_df"]].astype(
                    DTYPES["charging_processes_df"]
                )

                charging_processes_df = charging_processes_df.append(
                    df,
                    ignore_index=True,
                )
            except Exception:
                logger.warning(f"File {f} couldn't be read and is skipped.")

        charging_processes_df = pd.merge(
            charging_processes_df,
            pd.DataFrame(columns=COLUMNS["matching_demand_and_location"]),
            how="outer",
            left_index=True,
            right_index=True,
        )

        return charging_processes_df

    def read_csv_simbev_config(path, edisgo_obj, simbev_config_file="config_data.csv"):
        """
        Get `SimBEV <https://github.com/rl-institut/simbev>`_ config data.

        Parameters
        ----------
        path : str
            Main path holding SimBEV output data
        edisgo_obj : :class:`~.EDisGo`
        simbev_config_file : str
            SimBEV config file name

        Returns
        -------
        :pandas:`pandas.DataFrame<DataFrame>`
            DataFrame with used random seed, used threads, stepsize in minutes,
            year, scenarette, simulated days, maximum number of cars per AGS,
            completed standing times and timeseries per AGS and used ramp up
            data CSV.
        """
        try:
            if simbev_config_file is not None:
                return pd.read_csv(
                    os.path.join(path, simbev_config_file),
                    index_col=[0],
                    header=0,
                    names=COLUMNS["simbev_config_df"],
                )
        except Exception:
            logging.warning(
                "SimBEV config file could not be imported. Charging point"
                "efficiency is set to 100%, the stepsize is set to 15 minutes"
                "and the simulated days are estimated from the charging"
                "processes."
            )

            data = [
                1.0,
                15,
                np.ceil(
<<<<<<< HEAD
                    edisgo_obj.electromobility.charging_processes_df.
                    park_end_timesteps.max() / (4 * 24)
=======
                    edisgo_obj.electromobility.charging_processes_df.park_end.max()
                    / (4 * 24)
>>>>>>> aa91752d
                ),
            ]

            index = ["eta_cp", "stepsize", "simulated_days"]

            return pd.DataFrame(
                data=data, index=index, columns=COLUMNS["simbev_config_df"]
            )

    def read_gpkg_grid_connections(path, dir=None):
        """
        Get GeoDataFrame with all
        `SimBEV <https://github.com/rl-institut/simbev>`_ grid connections.

        Parameters
        ----------
        path : str
            Main path holding TracBEV output data
        dir : str
            Optional sub-directory holding potential grid connection GEOJSONs
            under path

        Returns
        -------
        :geopandas:`geodataframe`
            GeoDataFrame with AGS, charging use case (home, work, public or
            hpc), user centric weight and geometry.

        """
        if dir is not None:
            path = os.path.join(path, dir)

        files = [f for f in os.listdir(path) if f.endswith(".gpkg")]

        epsg = edisgo_obj.topology.grid_district["srid"]

        grid_connections_gdf = gpd.GeoDataFrame(
            pd.DataFrame(columns=COLUMNS["grid_connections_gdf"]),
            crs={"init": f"epsg:{epsg}"},
        ).astype(DTYPES["grid_connections_gdf"])

        for f in files:
            gdf = gpd.read_file(os.path.join(path, f))
            gdf = gdf.to_crs(epsg=epsg)

            # drop unnecessary columns
            if len(gdf) > 0:
                # drop unused columns
                bad_col_names = ["name", "landuse", "area", "exists", "new_hpc_index", "hpc_count", "share", "energy",
                                 "gid", "grid_id", "population", "geom_point", "num", "num_mfh", "new_hpc_tag", "count",
                                 "radius", "energy"]
                for bcol in bad_col_names:
                    if bcol in gdf.columns:
                        gdf = gdf.drop([bcol], axis="columns")

                # levelize all GeoDataFrames to the same format
                if len(gdf.columns) == 2:
                    columns = [col for col in gdf.columns if col != "geometry"]

                    for col in columns:
                        gdf = gdf.rename(columns={col: "user_centric_weight"})

                elif len(gdf.columns) == 1:
                    gdf = gdf.assign(user_centric_weight=0)

                else:
<<<<<<< HEAD
                    raise ValueError(
                        f"GEOJSON {f} contains unknown properties.")
                f_info = f.split("_")
                gdf = gdf.assign(
                    use_case=f_info[1], ags=f_info[2].split(".")[0])
=======
                    raise ValueError(f"GEOJSON {f} contains unknown properties.")

                gdf = gdf.assign(use_case=USECASES[f[:3]], ags=int(f.split("_")[-2]))
>>>>>>> aa91752d

                gdf = gdf[COLUMNS["grid_connections_gdf"]].astype(
                    DTYPES["grid_connections_gdf"]
                )

                grid_connections_gdf = grid_connections_gdf.append(
                    gdf, ignore_index=True
                )

        # ensure minimum number of grid connections per car
        num_cars = len(edisgo_obj.electromobility.charging_processes_df.car_id.unique())

        for _, use_case in USECASES.items():
            if use_case == "home":
                gc_to_car_rate = kwargs.get("gc_to_car_rate_home", 0.5)
            elif use_case == "work":
                gc_to_car_rate = kwargs.get("gc_to_car_rate_work", 0.25)
            elif use_case == "public":
                gc_to_car_rate = kwargs.get("gc_to_car_rate_public", 0.1)
            elif use_case == "hpc":
                gc_to_car_rate = kwargs.get("gc_to_car_rate_hpc", 0.005)

            use_case_gdf = grid_connections_gdf.loc[
                grid_connections_gdf.use_case == use_case
            ]

            num_gcs = len(use_case_gdf)

            # if simbev doesn't provide possible grid cnnections choose a
            # random public grid connections and duplicate
            if num_gcs == 0:
                logger.warning(
                    "There are no possible grid connections for use case"
                    f" {use_case}. Therefore 10% of public grid connections"
                    " are duplicated randomly and assigned to use case"
                    f" {use_case}."
                )

                public_gcs = grid_connections_gdf.loc[
                    grid_connections_gdf.use_case == "public"
                ]

                random_gcs = public_gcs.sample(
                    int(np.ceil(len(public_gcs) / 10)),
                    random_state=edisgo_obj.topology.mv_grid.id,
                ).assign(use_case=use_case)

                grid_connections_gdf = grid_connections_gdf.append(
                    random_gcs, ignore_index=True
                )

            # escape zero division
            if num_cars == 0:
                actual_gc_to_car_rate = np.Infinity
            else:
                actual_gc_to_car_rate = num_gcs / num_cars

            # duplicate grid connections until desired quantity is ensured
            while actual_gc_to_car_rate < gc_to_car_rate:
                if actual_gc_to_car_rate * 2 < gc_to_car_rate:
                    grid_connections_gdf = grid_connections_gdf.append(
                        use_case_gdf, ignore_index=True
                    )

                else:
                    extra_gcs = (
                        int(np.ceil(num_gcs * gc_to_car_rate / actual_gc_to_car_rate))
                        - num_gcs
                    )

                    extra_gdf = use_case_gdf.sample(
                        n=extra_gcs, random_state=edisgo_obj.topology.mv_grid.id
                    )

                    grid_connections_gdf = grid_connections_gdf.append(
                        extra_gdf, ignore_index=True
                    )

                use_case_gdf = grid_connections_gdf.loc[
                    grid_connections_gdf.use_case == use_case
                ]

                num_gcs = len(use_case_gdf)

                actual_gc_to_car_rate = num_gcs / num_cars

        # sort GeoDataFrame and normalize weights 0 .. 1
        grid_connections_gdf = grid_connections_gdf.sort_values(
            by=["use_case", "ags", "user_centric_weight"], ascending=[True, True, False]
        ).reset_index(drop=True)

        normalized_weight = []

        for use_case in grid_connections_gdf.use_case.unique():
            use_case_weights = grid_connections_gdf.loc[
                grid_connections_gdf.use_case == use_case
            ].user_centric_weight.values.reshape(-1, 1)

            normalized_weight.extend(
                min_max_scaler.fit_transform(use_case_weights)
                .reshape(1, -1)
                .tolist()[0]
            )

        grid_connections_gdf = grid_connections_gdf.assign(
            user_centric_weight=normalized_weight
        )

        return grid_connections_gdf

    edisgo_obj.electromobility.charging_processes_df = read_csvs_charging_processes(
        path,
        mode=kwargs.pop("mode_parking_times", "frugal"),
        csv_dir=kwargs.pop("charging_processes_dir", "simbev_run"),
    )

    public_df = edisgo_obj.electromobility.charging_processes_df.loc[
        edisgo_obj.electromobility.charging_processes_df.use_case == "public"
    ]

    public_df.car_id += edisgo_obj.electromobility.charging_processes_df.car_id.max() + 1

    edisgo_obj.electromobility.simbev_config_df = read_csv_simbev_config(
        path,
        edisgo_obj,
        simbev_config_file=kwargs.pop("simbev_config_file", "config_data.csv"),
    )

<<<<<<< HEAD
    edisgo_obj.electromobility.grid_connections_gdf = \
        read_gpkg_grid_connections(
            path, dir=kwargs.pop("grid_connections_dir", "grid_connections"),
            **kwargs
        )
=======
    edisgo_obj.electromobility.grid_connections_gdf = read_geojsons_grid_connections(
        path, dir=kwargs.pop("grid_connections_dir", "grid_connections"), **kwargs
    )
>>>>>>> aa91752d


def distribute_charging_demand(edisgo_obj, **kwargs):
    """

    Parameters
    ----------
    edisgo_obj : :class:`~.EDisGo`
    kwargs :
        Kwargs may contain any further attributes you want to specify.

        mode Default : str
            Distribution mode. If the mode is set to "user_friendly" only the
            simbev weights are used for the distribution. If the mode is
            "grid_friendly" also grid conditions are respected.
            Default "user_friendly".
        generators_weight_factor : float
            Weighting factor of the generators weight within a lv grid in
            comparison to the loads weight. Default 0.5 .
        distance_weight : float
            Weighting factor for the distance between a grid connection point
            and it's nearest substation in comparison to the combination of
            the generators and load factors of the lv grids.
            Default 1 / 3 .
        user_friendly_weight : float
            Weighting factor of the user friendly weight in comparison to the
            grid friendly weight. Default 0.5 .

    """

    def get_weights_df(grid_connections_indices, **kwargs):
        """
        Get weights per potential charging point for a given set of grid
        connection indices.

        Parameters
        ----------
        grid_connections_indices : list
            List of grid connection indices
        mode : str
            Only use user friendly weights ("user_friendly") or combine with
            grid friendly weights ("grid_friendly"). Default "user_friendly"
        user_friendly_weight : float
            Weight of user friendly weight if mode "grid_friendly". Default 0.5
        distance_weight: float
            Grid friendly weight is a combination of the installed capacity of
            generators and loads within a LV grid and the distance towards the
            nearest substation. This parameter sets the weight for the distance
            parameter. Default 1/3

        Returns
        -------
        :pandas:`pandas.DataFrame<DataFrame>`
            DataFrame with numeric weights

        """
        mode = kwargs.get("mode", "user_friendly")

        if mode == "user_friendly":
            weights = [
                _.user_centric_weight
                for _ in edisgo_obj.electromobility.potential_charging_parks
                if _.id in grid_connections_indices
            ]
        elif mode == "grid_friendly":
            potential_charging_parks = list(
                edisgo_obj.electromobility.potential_charging_parks
            )

            user_friendly_weights = [
                _.user_centric_weight
                for _ in potential_charging_parks
                if _.id in grid_connections_indices
            ]

            lv_grids_df = edisgo_obj.topology.lv_grids_df

            generators_weight_factor = kwargs.get("generators_weight_factor", 0.5)
            loads_weight_factor = 1 - generators_weight_factor

            combined_weights = (
                generators_weight_factor * lv_grids_df["generators_weight"]
                + loads_weight_factor * lv_grids_df["loads_weight"]
            )

            lv_grid_ids = [
                _.nearest_substation["lv_grid_id"] for _ in potential_charging_parks
            ]

            load_and_generator_capacity_weights = [
                combined_weights.at[lv_grid_id] for lv_grid_id in lv_grid_ids
            ]

            distance_weights = (
                edisgo_obj.electromobility._potential_charging_parks_df.distance_weight.tolist()
            )

            distance_weight = kwargs.get("distance_weight", 1 / 3)

            grid_friendly_weights = [
                (1 - distance_weight) * load_and_generator_capacity_weights[i]
                + distance_weight * distance_weights[i]
                for i in range(len(distance_weights))
            ]

            user_friendly_weight = kwargs.get("user_friendly_weight", 0.5)

            weights = [
                (1 - user_friendly_weight) * grid_friendly_weights[i]
                + user_friendly_weight * user_friendly_weights[i]
                for i in range(len(grid_friendly_weights))
            ]

        return pd.DataFrame(weights)

    def normalize(weights_df):
        """
        Normalize a given DataFrame so that it's sum equals 1 and return a
        flattened Array.

        Parameters
        ----------
        weights_df : :pandas:`pandas.DataFrame<DataFrame>`
            DataFrame with single numeric column

        Returns
        -------
        Numpy 1-D array
            Array with normalized weights

        """
        if weights_df.sum().sum() == 0:
            return np.array(1 / len(weights_df) for _ in range(len(weights_df)))
        else:
            return weights_df.divide(weights_df.sum().sum()).T.to_numpy().flatten()

    def combine_weights(
        grid_connections_indices, designated_charging_point_capacity_df, weights_df
    ):
        """
        Add designated charging capacity weights into the initial weights and
        normalize weights

        Parameters
        ----------
        grid_connections_indices : list
            List of grid connection indices
        designated_charging_point_capacity_df :
            :pandas:`pandas.DataFrame<DataFrame>`
            DataFrame with designated charging point capacity per potential
            charging park
        weights_df : :pandas:`pandas.DataFrame<DataFrame>`
            DataFrame with initial user or combined weights

        Returns
        -------
        Numpy 1-D array
            Array with normalized weights

        """
        capacity_df = designated_charging_point_capacity_df.loc[
            grid_connections_indices
        ]

        capacity_weights = (
            1
            - min_max_scaler.fit_transform(
                capacity_df.designated_charging_point_capacity.values.reshape(-1, 1)
            )
        ).flatten()

        user_df = weights_df.loc[grid_connections_indices]

        user_df[0] += capacity_weights

        return normalize(user_df)

    def weighted_random_choice(
        edisgo_obj,
        grid_connections_indices,
        car_id,
        destination,
        charging_point_id,
        normalized_weights,
        rng=None,
    ):
        """
        Weighted random choice of a potential charging park. Setting the chosen
        values into :obj:`~.network.electromobility.charging_processes_df`

        Parameters
        ----------
        edisgo_obj : :class:`~.EDisGo`
        grid_connections_indices : list
            List of grid connection indices
        car_id : int
            Car ID
        destination : str
            Trip destination
        charging_point_id : int
            Charging Point ID
        normalized_weights : Numpy 1-D array
            Array with normalized weights
        rng : Numpy random generator
            If None a random generator with seed=charging_point_id is
            initialized

        Returns
        -------
        :obj:`int`
            Chosen Charging Park ID

        """
        if rng is None:
            rng = default_rng(seed=charging_point_id)

        charging_park_id = rng.choice(
            a=grid_connections_indices,
            p=normalized_weights,
        )

        edisgo_obj.electromobility.charging_processes_df.loc[
            (edisgo_obj.electromobility.charging_processes_df.car_id == car_id)
            & (
                edisgo_obj.electromobility.charging_processes_df.destination
                == destination
            )
        ] = edisgo_obj.electromobility.charging_processes_df.loc[
            (edisgo_obj.electromobility.charging_processes_df.car_id == car_id)
            & (
                edisgo_obj.electromobility.charging_processes_df.destination
                == destination
            )
        ].assign(
            charging_park_id=charging_park_id,
            charging_point_id=charging_point_id,
        )

        return charging_park_id

    def distribute_private_charging_demand(edisgo_obj):
        """
        Distributes all private charging processes. Each car gets it's own
        private charging point if a charging process takes place.

        Parameters
        ----------
        edisgo_obj : :class:`~.EDisGo`

        """
        try:
            rng = default_rng(seed=edisgo_obj.topology.id)
        except Exception:
            rng = None

        private_charging_df = edisgo_obj.electromobility.charging_processes_df.loc[
            (edisgo_obj.electromobility.charging_processes_df.use_case == "private")
        ]

        charging_point_id = 0

        user_centric_weights_df = get_weights_df(
            edisgo_obj.electromobility.grid_connections_gdf.index
        )

        designated_charging_point_capacity_df = pd.DataFrame(
            index=user_centric_weights_df.index,
            columns=["designated_charging_point_capacity"],
            data=0,
        )

        for destination in private_charging_df.destination.sort_values().unique():
            private_charging_destination_df = private_charging_df.loc[
                private_charging_df.destination == destination
            ]

            use_case = PRIVATE_DESTINATIONS[destination]

            if use_case == "work":
                grid_connections_indices = (
                    edisgo_obj.electromobility.grid_connections_gdf.loc[
                        edisgo_obj.electromobility.grid_connections_gdf.use_case
                        == use_case
                    ].index
                )

                for (
                    car_id
                ) in private_charging_destination_df.car_id.sort_values().unique():
                    weights = combine_weights(
                        grid_connections_indices,
                        designated_charging_point_capacity_df,
                        user_centric_weights_df,
                    )

                    charging_park_id = weighted_random_choice(
                        edisgo_obj,
                        grid_connections_indices,
                        car_id,
                        destination,
                        charging_point_id,
                        weights,
                        rng=rng,
                    )

                    charging_capacity = (
                        private_charging_destination_df.loc[
                            (private_charging_destination_df.car_id == car_id)
<<<<<<< HEAD
                            & (private_charging_destination_df.destination
                               == "0_work")
                        ].grid_charging_capacity_kW.iat[0]
=======
                            & (private_charging_destination_df.destination == "0_work")
                        ].netto_charging_capacity.iat[0]
>>>>>>> aa91752d
                        / edisgo_obj.electromobility.eta_charging_points
                    )

                    designated_charging_point_capacity_df.at[
                        charging_park_id, "designated_charging_point_capacity"
                    ] += charging_capacity

                    charging_point_id += 1

            elif use_case == "home":
                for ags in private_charging_destination_df.ags.sort_values().unique():
                    private_charging_ags_df = private_charging_destination_df.loc[
                        private_charging_destination_df.ags == ags
                    ]

                    grid_connections_indices = (
                        edisgo_obj.electromobility.grid_connections_gdf.loc[
                            (edisgo_obj.electromobility.grid_connections_gdf.ags == ags)
                            & (
                                edisgo_obj.electromobility.grid_connections_gdf.use_case
                                == use_case
                            )
                        ].index
                    )

                    for car_id in private_charging_ags_df.car_id.sort_values().unique():
                        weights = combine_weights(
                            grid_connections_indices,
                            designated_charging_point_capacity_df,
                            user_centric_weights_df,
                        )

                        weighted_random_choice(
                            edisgo_obj,
                            grid_connections_indices,
                            car_id,
                            destination,
                            charging_point_id,
                            weights,
                            rng=rng,
                        )

<<<<<<< HEAD
                        charging_capacity = private_charging_destination_df.\
                            loc[
                                (
                                    private_charging_destination_df.car_id
                                    == car_id
                                )
                                & (
                                    private_charging_destination_df.destination
                                    == "6_home"
                                )
                            ].grid_charging_capacity_kW.iat[0]
=======
                        charging_capacity = private_charging_destination_df.loc[
                            (private_charging_destination_df.car_id == car_id)
                            & (private_charging_destination_df.destination == "6_home")
                        ].netto_charging_capacity.iat[0]
>>>>>>> aa91752d

                        designated_charging_point_capacity_df.at[
                            charging_park_id, "designated_charging_point_capacity"
                        ] += charging_capacity

                        charging_point_id += 1

            else:
                raise ValueError("Destination {} is unknown.".format(destination))

    def distribute_public_charging_demand(edisgo_obj, **kwargs):
        """
        Distributes all public charging processes. For each process it is
        checked if a matching charging point is existing to minimize the
        number of charging points.

        Parameters
        ----------
        edisgo_obj : :class:`~.EDisGo`

        """
<<<<<<< HEAD
        public_charging_df = edisgo_obj.electromobility.\
            charging_processes_df.loc[
                (
                    edisgo_obj.electromobility.charging_processes_df.use_case
                    == "public"
                )
            ].sort_values(
                by=["park_start_timesteps", "park_end_timesteps"], ascending=[True, True])
=======
        public_charging_df = edisgo_obj.electromobility.charging_processes_df.loc[
            (edisgo_obj.electromobility.charging_processes_df.use_case == "public")
        ].sort_values(by=["park_start", "park_end"], ascending=[True, True])
>>>>>>> aa91752d

        try:
            rng = default_rng(seed=edisgo_obj.topology.id)
        except Exception:
            rng = default_rng(seed=1)

        available_charging_points_df = pd.DataFrame(
            columns=COLUMNS["available_charging_points_df"]
        )

        grid_and_user_centric_weights_df = get_weights_df(
            edisgo_obj.electromobility.grid_connections_gdf.index, **kwargs
        )

        designated_charging_point_capacity_df = pd.DataFrame(
            index=grid_and_user_centric_weights_df.index,
            columns=["designated_charging_point_capacity"],
            data=0,
        )

        columns = [
            "destination",
            "park_start",
            "park_end",
            "netto_charging_capacity",
        ]

        for (
            idx,
            destination,
            park_start,
            park_end,
            netto_charging_capacity,
        ) in public_charging_df[columns].itertuples():
            use_case = PUBLIC_DESTINATIONS[destination]

            matching_charging_points_df = available_charging_points_df.loc[
<<<<<<< HEAD
                (available_charging_points_df.park_end_timesteps < row["park_end_timesteps"])
                & (
                    available_charging_points_df.grid_charging_capacity_kW.round(
                        1) == round(row["grid_charging_capacity_kW"], 1)
=======
                (available_charging_points_df.park_end < park_start)
                & (
                    available_charging_points_df.netto_charging_capacity.round(1)
                    == round(netto_charging_capacity, 1)
>>>>>>> aa91752d
                )
            ]

            if len(matching_charging_points_df) > 0:
                grid_connections_indices = matching_charging_points_df.index

                weights = normalize(
                    grid_and_user_centric_weights_df.loc[grid_connections_indices]
                )

                charging_point_s = matching_charging_points_df.loc[
                    rng.choice(a=grid_connections_indices, p=weights)
                ]

                edisgo_obj.electromobility.charging_processes_df.at[
                    idx, "charging_park_id"
                ] = charging_point_s["charging_park_id"]

                edisgo_obj.electromobility.charging_processes_df.at[
                    idx, "charging_point_id"
                ] = charging_point_s.name

<<<<<<< HEAD
                available_charging_points_df.at[idx, "park_end_timesteps"] = \
                    row["park_end_timesteps"]
=======
                available_charging_points_df.at[
                    charging_point_s.name, "park_end"
                ] = park_end
>>>>>>> aa91752d

            else:
                grid_connections_indices = (
                    edisgo_obj.electromobility.grid_connections_gdf.loc[
                        (
                            edisgo_obj.electromobility.grid_connections_gdf.use_case
                            == use_case
                        )
                    ].index
                )

                weights = combine_weights(
                    grid_connections_indices,
                    designated_charging_point_capacity_df,
                    grid_and_user_centric_weights_df,
                )

                charging_park_id = rng.choice(
                    a=grid_connections_indices,
                    p=weights,
                )

                charging_point_id = (
                    edisgo_obj.electromobility.charging_processes_df.
                    charging_point_id.max()
                    + 1
                )

                if charging_point_id != charging_point_id:
                    charging_point_id = 0

                edisgo_obj.electromobility.charging_processes_df.at[
                    idx, "charging_park_id"
                ] = charging_park_id

                edisgo_obj.electromobility.charging_processes_df.at[
                    idx, "charging_point_id"
                ] = charging_point_id

                available_charging_points_df.loc[charging_point_id] = (
                    edisgo_obj.electromobility.charging_processes_df.loc[
                        idx, available_charging_points_df.columns
                    ].tolist()
                )

                designated_charging_point_capacity_df.at[
                    charging_park_id, "designated_charging_point_capacity"
<<<<<<< HEAD
                ] += row["grid_charging_capacity_kW"]
=======
                ] += netto_charging_capacity
>>>>>>> aa91752d

    distribute_private_charging_demand(edisgo_obj)

    distribute_public_charging_demand(edisgo_obj, **kwargs)


def determine_grid_connection_capacity(
    total_charging_point_capacity, lower_limit=0.3, upper_limit=1.0, minimum_factor=0.45
):
    if total_charging_point_capacity <= lower_limit:
        return total_charging_point_capacity
    elif total_charging_point_capacity >= upper_limit:
        return minimum_factor * total_charging_point_capacity
    else:
        return (
            ((minimum_factor - 1) / (upper_limit - lower_limit))
            * (total_charging_point_capacity - lower_limit)
            + 1
        ) * total_charging_point_capacity<|MERGE_RESOLUTION|>--- conflicted
+++ resolved
@@ -237,13 +237,8 @@
                 1.0,
                 15,
                 np.ceil(
-<<<<<<< HEAD
-                    edisgo_obj.electromobility.charging_processes_df.
-                    park_end_timesteps.max() / (4 * 24)
-=======
-                    edisgo_obj.electromobility.charging_processes_df.park_end.max()
+                    edisgo_obj.electromobility.charging_processes_df.park_end_timesteps.max()
                     / (4 * 24)
->>>>>>> aa91752d
                 ),
             ]
 
@@ -310,17 +305,10 @@
                     gdf = gdf.assign(user_centric_weight=0)
 
                 else:
-<<<<<<< HEAD
-                    raise ValueError(
-                        f"GEOJSON {f} contains unknown properties.")
+                    raise ValueError(f"GEOJSON {f} contains unknown properties.")
                 f_info = f.split("_")
                 gdf = gdf.assign(
                     use_case=f_info[1], ags=f_info[2].split(".")[0])
-=======
-                    raise ValueError(f"GEOJSON {f} contains unknown properties.")
-
-                gdf = gdf.assign(use_case=USECASES[f[:3]], ags=int(f.split("_")[-2]))
->>>>>>> aa91752d
 
                 gdf = gdf[COLUMNS["grid_connections_gdf"]].astype(
                     DTYPES["grid_connections_gdf"]
@@ -449,17 +437,10 @@
         simbev_config_file=kwargs.pop("simbev_config_file", "config_data.csv"),
     )
 
-<<<<<<< HEAD
     edisgo_obj.electromobility.grid_connections_gdf = \
         read_gpkg_grid_connections(
-            path, dir=kwargs.pop("grid_connections_dir", "grid_connections"),
-            **kwargs
-        )
-=======
-    edisgo_obj.electromobility.grid_connections_gdf = read_geojsons_grid_connections(
-        path, dir=kwargs.pop("grid_connections_dir", "grid_connections"), **kwargs
-    )
->>>>>>> aa91752d
+            path, dir=kwargs.pop("grid_connections_dir", "grid_connections"), **kwargs
+        )
 
 
 def distribute_charging_demand(edisgo_obj, **kwargs):
@@ -768,14 +749,8 @@
                     charging_capacity = (
                         private_charging_destination_df.loc[
                             (private_charging_destination_df.car_id == car_id)
-<<<<<<< HEAD
-                            & (private_charging_destination_df.destination
-                               == "0_work")
+                            & (private_charging_destination_df.destination == "0_work")
                         ].grid_charging_capacity_kW.iat[0]
-=======
-                            & (private_charging_destination_df.destination == "0_work")
-                        ].netto_charging_capacity.iat[0]
->>>>>>> aa91752d
                         / edisgo_obj.electromobility.eta_charging_points
                     )
 
@@ -818,24 +793,10 @@
                             rng=rng,
                         )
 
-<<<<<<< HEAD
-                        charging_capacity = private_charging_destination_df.\
-                            loc[
-                                (
-                                    private_charging_destination_df.car_id
-                                    == car_id
-                                )
-                                & (
-                                    private_charging_destination_df.destination
-                                    == "6_home"
-                                )
-                            ].grid_charging_capacity_kW.iat[0]
-=======
                         charging_capacity = private_charging_destination_df.loc[
                             (private_charging_destination_df.car_id == car_id)
                             & (private_charging_destination_df.destination == "6_home")
-                        ].netto_charging_capacity.iat[0]
->>>>>>> aa91752d
+                        ].netto_charging_capacity_kW.iat[0]
 
                         designated_charging_point_capacity_df.at[
                             charging_park_id, "designated_charging_point_capacity"
@@ -857,20 +818,9 @@
         edisgo_obj : :class:`~.EDisGo`
 
         """
-<<<<<<< HEAD
-        public_charging_df = edisgo_obj.electromobility.\
-            charging_processes_df.loc[
-                (
-                    edisgo_obj.electromobility.charging_processes_df.use_case
-                    == "public"
-                )
-            ].sort_values(
-                by=["park_start_timesteps", "park_end_timesteps"], ascending=[True, True])
-=======
         public_charging_df = edisgo_obj.electromobility.charging_processes_df.loc[
             (edisgo_obj.electromobility.charging_processes_df.use_case == "public")
-        ].sort_values(by=["park_start", "park_end"], ascending=[True, True])
->>>>>>> aa91752d
+        ].sort_values(by=["park_start_timesteps", "park_end_timesteps"], ascending=[True, True])
 
         try:
             rng = default_rng(seed=edisgo_obj.topology.id)
@@ -893,32 +843,25 @@
 
         columns = [
             "destination",
-            "park_start",
-            "park_end",
-            "netto_charging_capacity",
+            "park_start_timesteps",
+            "park_end_timesteps",
+            "grid_charging_capacity_kW",
         ]
 
         for (
             idx,
             destination,
-            park_start,
-            park_end,
-            netto_charging_capacity,
+            park_start_timesteps,
+            park_end_timesteps,
+            grid_charging_capacity_kW,
         ) in public_charging_df[columns].itertuples():
             use_case = PUBLIC_DESTINATIONS[destination]
 
             matching_charging_points_df = available_charging_points_df.loc[
-<<<<<<< HEAD
-                (available_charging_points_df.park_end_timesteps < row["park_end_timesteps"])
+                (available_charging_points_df.park_end_timesteps < park_start_timesteps)
                 & (
-                    available_charging_points_df.grid_charging_capacity_kW.round(
-                        1) == round(row["grid_charging_capacity_kW"], 1)
-=======
-                (available_charging_points_df.park_end < park_start)
-                & (
-                    available_charging_points_df.netto_charging_capacity.round(1)
-                    == round(netto_charging_capacity, 1)
->>>>>>> aa91752d
+                    available_charging_points_df.grid_charging_capacity_kW.round(1)
+                    == round(grid_charging_capacity_kW, 1)
                 )
             ]
 
@@ -941,14 +884,9 @@
                     idx, "charging_point_id"
                 ] = charging_point_s.name
 
-<<<<<<< HEAD
-                available_charging_points_df.at[idx, "park_end_timesteps"] = \
-                    row["park_end_timesteps"]
-=======
                 available_charging_points_df.at[
-                    charging_point_s.name, "park_end"
-                ] = park_end
->>>>>>> aa91752d
+                    charging_point_s.name, "park_end_timesteps"
+                ] = park_end_timesteps
 
             else:
                 grid_connections_indices = (
@@ -996,11 +934,7 @@
 
                 designated_charging_point_capacity_df.at[
                     charging_park_id, "designated_charging_point_capacity"
-<<<<<<< HEAD
-                ] += row["grid_charging_capacity_kW"]
-=======
-                ] += netto_charging_capacity
->>>>>>> aa91752d
+                ] += grid_charging_capacity_kW
 
     distribute_private_charging_demand(edisgo_obj)
 
