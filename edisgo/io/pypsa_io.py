--- conflicted
+++ resolved
@@ -867,13 +867,8 @@
             ]
             if not missing.empty:
                 raise ValueError(
-<<<<<<< HEAD
-                    "The following components have no `{}` time "
-                    "series: {}.".format(i, missing.index)
-=======
                     f"The following components have no '{i}' time "
                     f"series. Components: {missing.index}"
->>>>>>> df78f492
                 )
 
     missing = pypsa_network.buses.loc[
@@ -884,11 +879,7 @@
     if not missing.empty:
         raise ValueError(
             "The following components have no `v_mag_pu_set` time "
-<<<<<<< HEAD
-            "series: {}.".format(missing.index)
-=======
             f"series. Components: {missing.index}"
->>>>>>> df78f492
         )
 
     # check for duplicates in p_set and q_set
