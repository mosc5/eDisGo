import logging
import os
import random
import warnings

import networkx as nx
import numpy as np
import pandas as pd

from shapely.geometry import LineString, Point
from shapely.ops import transform
from shapely.wkt import loads as wkt_loads

import edisgo

from edisgo.io.ding0_import import _validate_ding0_grid_import
from edisgo.network.components import Switch
from edisgo.network.grids import LVGrid, MVGrid
from edisgo.tools import geo, networkx_helper
from edisgo.tools.tools import (
    calculate_apparent_power,
    calculate_line_reactance,
    calculate_line_resistance,
    select_cable,
)

logger = logging.getLogger("edisgo")

COLUMNS = {
    "loads_df": ["bus", "p_nom", "type", "annual_consumption", "sector"],
    "generators_df": [
        "bus",
        "p_nom",
        "type",
        "control",
        "weather_cell_id",
        "subtype",
    ],
    "storage_units_df": ["bus", "control", "p_nom"],
    "transformers_df": ["bus0", "bus1", "x_pu", "r_pu", "s_nom", "type_info"],
    "lines_df": [
        "bus0",
        "bus1",
        "length",
        "x",
        "r",
        "s_nom",
        "num_parallel",
        "type_info",
        "kind",
    ],
    "buses_df": ["v_nom", "x", "y", "mv_grid_id", "lv_grid_id", "in_building"],
    "switches_df": ["bus_open", "bus_closed", "branch", "type_info"],
}


class Topology:
    """
    Container for all grid topology data of a single MV grid.

    Data may as well include grid topology data of underlying LV grids.

    Other Parameters
    -----------------
    config : None or :class:`~.tools.config.Config`
        Provide your configurations if you want to load self-provided equipment
        data. Path to csv files containing the technical data is set in
        `config_system.cfg` in sections `system_dirs` and `equipment`.
        The default is None in which case the equipment data provided by
        eDisGo is used.

    Attributes
    -----------
    _grids : dict
        Dictionary containing all grids (keys are grid representatives and
        values the grid objects)

    """

    def __init__(self, **kwargs):

        # load technical data of equipment
        self._equipment_data = self._load_equipment_data(kwargs.get("config", None))

    @staticmethod
    def _load_equipment_data(config=None):
        """
        Load equipment data for transformers, cables etc.

        Parameters
        -----------
        config : :class:`~.tools.config.Config`
            Config object with configuration data from config files.

        Returns
        -------
        dict
            Dictionary with :pandas:`pandas.DataFrame<DataFrame>` containing
            equipment data. Keys of the dictionary are 'mv_transformers',
            'mv_overhead_lines', 'mv_cables', 'lv_transformers', and
            'lv_cables'.

        Notes
        ------
        This function calculates electrical values of transformers from
        standard values (so far only for MV/LV transformers, not necessary for
        HV/MV transformers as MV impedances are not used).

        $z_{pu}$ is calculated as follows:

        .. math:: z_{pu} = \frac{u_{kr}}{100}

        using the following simplification:

        .. math:: z_{pu} = \frac{Z}{Z_{nom}}

        with

        .. math:: Z = \frac{u_{kr}}{100} \\cdot \frac{U_n^2}{S_{nom}}

        and

        .. math:: Z_{nom} = \frac{U_n^2}{S_{nom}}

        $r_{pu}$ is calculated as follows:

        .. math:: r_{pu} = \frac{P_k}{S_{nom}}

        using the simplification of

        .. math:: r_{pu} = \frac{R}{Z_{nom}}

        with

        .. math:: R = \frac{P_k}{3 I_{nom}^2} = P_k \\cdot \frac{U_{nom}^2}{S_{nom}^2}

        $x_{pu}$ is calculated as follows:

        .. math::  x_{pu} = \\sqrt(z_{pu}^2-r_{pu}^2)

        """

        equipment = {
            "mv": ["transformers", "overhead_lines", "cables"],
            "lv": ["transformers", "cables"],
        }

        # if config is not provided set default path and filenames
        if config is None:
            equipment_dir = "equipment"
            config = {}
            for voltage_level, eq_list in equipment.items():
                for i in eq_list:
                    config[
                        "equipment_{}_parameters_{}".format(voltage_level, i)
                    ] = "equipment-parameters_{}_{}.csv".format(
                        voltage_level.upper(), i
                    )
        else:
            equipment_dir = config["system_dirs"]["equipment_dir"]
            config = config["equipment"]

        package_path = edisgo.__path__[0]
        data = {}

        for voltage_level, eq_list in equipment.items():
            for i in eq_list:
                equipment_parameters = config[
                    "equipment_{}_parameters_{}".format(voltage_level, i)
                ]
                data["{}_{}".format(voltage_level, i)] = pd.read_csv(
                    os.path.join(package_path, equipment_dir, equipment_parameters),
                    comment="#",
                    index_col="name",
                    delimiter=",",
                    decimal=".",
                )
                # calculate electrical values of transformer from standard
                # values (so far only for LV transformers, not necessary for
                # MV as MV impedances are not used)
                if voltage_level == "lv" and i == "transformers":
                    data["{}_{}".format(voltage_level, i)]["r_pu"] = data[
                        "{}_{}".format(voltage_level, i)
                    ]["P_k"] / (data["{}_{}".format(voltage_level, i)]["S_nom"])
                    data["{}_{}".format(voltage_level, i)]["x_pu"] = np.sqrt(
                        (data["{}_{}".format(voltage_level, i)]["u_kr"] / 100) ** 2
                        - data["{}_{}".format(voltage_level, i)]["r_pu"] ** 2
                    )
        return data

    @property
    def loads_df(self):
        """
        Dataframe with all loads in MV network and underlying LV grids.

        Parameters
        ----------
        df : :pandas:`pandas.DataFrame<DataFrame>`
            Dataframe with all loads (incl. charging points, heat pumps, etc.) in MV
            network and underlying LV grids. Index of the dataframe are load names as
            string. Columns of the dataframe are:

            bus : str
                Identifier of bus load is connected to.

            p_nom : float
                Peak load or nominal capacity in MW.

            type : str
                Type of load, e.g. 'conventional_load', 'charging_point' or 'heat_pump'.
                This information is for example currently necessary when setting up a
                worst case analysis, as different types of loads are treated
                differently.

            annual_consumption : float
                Annual consumption in MWh.

            sector : str
                Specifies type of load. If demandlib is used to generate
                sector-specific time series, the sector needs to either be
                'agricultural', 'industrial', 'residential' or 'retail'.
                Otherwise sector can be chosen freely. This also includes
                the charging point use cases 'home', 'work', 'public' and
                'hpc'.

        Returns
        --------
        :pandas:`pandas.DataFrame<DataFrame>`
            Dataframe with all loads in MV network and underlying LV grids.
            For more information on the dataframe see input parameter `df`.

        """
        try:
            return self._loads_df
        except Exception:
            return pd.DataFrame(columns=COLUMNS["loads_df"])

    @loads_df.setter
    def loads_df(self, df):
        self._loads_df = df

    @property
    def generators_df(self):
        """
        Dataframe with all generators in MV network and underlying LV grids.

        Parameters
        ----------
        df : :pandas:`pandas.DataFrame<DataFrame>`
            Dataframe with all generators in MV network and underlying LV
            grids. Index of the dataframe are generator names as string.
            Columns of the dataframe are:

            bus : str
                Identifier of bus generator is connected to.

            p_nom : float
                Nominal power in MW.

            type : str
                Type of generator, e.g. 'solar', 'run_of_river', etc. Is used
                in case generator type specific time series are provided.

            control : str
                Control type of generator used for power flow analysis. In MV
                and LV grids usually 'PQ'.

            weather_cell_id : int
                ID of weather cell, that identifies the weather data cell from
                the weather data set used in the research project
                `open_eGo <https://openegoproject.wordpress.com/>`_ to
                determine feed-in profiles of wind and solar generators.
                Only required when time series of  wind and solar generators
                are assigned using precalculated time series from the
                OpenEnergy DataBase.

            subtype : str
                Further specification of type, e.g. 'solar_roof_mounted'.
                Currently not required for any functionality.

        Returns
        --------
        :pandas:`pandas.DataFrame<DataFrame>`
            Dataframe with all generators in MV network and underlying LV
            grids. For more information on the dataframe see input parameter
            `df`.

        """
        try:
            return self._generators_df
        except Exception:
            return pd.DataFrame(columns=COLUMNS["generators_df"])

    @generators_df.setter
    def generators_df(self, df):
        self._generators_df = df

    @property
    def storage_units_df(self):
        """
        Dataframe with all storage units in MV grid and underlying LV grids.

        Parameters
        ----------
        df : :pandas:`pandas.DataFrame<DataFrame>`
            Dataframe with all storage units in MV grid and underlying LV
            grids. Index of the dataframe are storage names as string. Columns
            of the dataframe are:

            bus : str
                Identifier of bus storage unit is connected to.

            control : str
                Control type of storage unit used for power flow analysis,
                usually 'PQ'.

            p_nom : float
                Nominal power in MW.

        Returns
        --------
        :pandas:`pandas.DataFrame<DataFrame>`
            Dataframe with all storage units in MV network and underlying LV
            grids. For more information on the dataframe see input parameter
            `df`.

        """
        try:
            return self._storage_units_df
        except Exception:
            return pd.DataFrame(columns=COLUMNS["storage_units_df"])

    @storage_units_df.setter
    def storage_units_df(self, df):
        self._storage_units_df = df

    @property
    def transformers_df(self):
        """
        Dataframe with all MV/LV transformers.

        Parameters
        ----------
        df : :pandas:`pandas.DataFrame<DataFrame>`
            Dataframe with all MV/LV transformers. Index of the dataframe are
            transformer names as string. Columns of the dataframe are:

            bus0 : str
                Identifier of bus at the transformer's primary (MV) side.

            bus1 : str
                Identifier of bus at the transformer's secondary (LV) side.

            x_pu : float
                Per unit series reactance.

            r_pu : float
                Per unit series resistance.

            s_nom : float
                Nominal apparent power in MW.

            type_info : str
                Type of transformer.

        Returns
        --------
        :pandas:`pandas.DataFrame<DataFrame>`
            Dataframe with all MV/LV transformers. For more information on the
            dataframe see input parameter `df`.

        """
        try:
            return self._transformers_df
        except Exception:
            return pd.DataFrame(columns=COLUMNS["transformers_df"])

    @transformers_df.setter
    def transformers_df(self, df):
        self._transformers_df = df

    @property
    def transformers_hvmv_df(self):
        """
        Dataframe with all HV/MV transformers.

        Parameters
        ----------
        df : :pandas:`pandas.DataFrame<DataFrame>`
            Dataframe with all HV/MV transformers, with the same format as
            :py:attr:`~transformers_df`.

        Returns
        --------
        :pandas:`pandas.DataFrame<DataFrame>`
            Dataframe with all HV/MV transformers. For more information on
            format see :py:attr:`~transformers_df`.

        """
        try:
            return self._transformers_hvmv_df
        except Exception:
            return pd.DataFrame(columns=COLUMNS["transformers_df"])

    @transformers_hvmv_df.setter
    def transformers_hvmv_df(self, df):
        self._transformers_hvmv_df = df

    @property
    def lines_df(self):
        """
        Dataframe with all lines in MV network and underlying LV grids.

        Parameters
        ----------
        df : :pandas:`pandas.DataFrame<DataFrame>`
            Dataframe with all lines in MV network and underlying LV grids.
            Index of the dataframe are line names as string. Columns of the
            dataframe are:

            bus0 : str
                Identifier of first bus to which line is attached.

            bus1 : str
                Identifier of second bus to which line is attached.

            length : float
                Line length in km.

            x : float
                Reactance of line (or in case of multiple parallel lines
                total reactance of lines) in Ohm.

            r : float
                Resistance of line (or in case of multiple parallel lines
                total resistance of lines) in Ohm.

            s_nom : float
                Apparent power which can pass through the line (or in case of
                multiple parallel lines total apparent power which can pass
                through the lines) in MVA.

            num_parallel : int
                Number of parallel lines.

            type_info : str
                Type of line as e.g. given in `equipment_data`.

            kind : str
                Specifies whether line is a cable ('cable') or overhead line
                ('line').

        Returns
        --------
        :pandas:`pandas.DataFrame<DataFrame>`
            Dataframe with all lines in MV network and underlying LV grids.
            For more information on the dataframe see input parameter `df`.

        """
        try:
            return self._lines_df
        except Exception:
            return pd.DataFrame(columns=COLUMNS["lines_df"])

    @lines_df.setter
    def lines_df(self, df):
        self._lines_df = df

    @property
    def buses_df(self):
        """
        Dataframe with all buses in MV network and underlying LV grids.

        Parameters
        ----------
        df : :pandas:`pandas.DataFrame<DataFrame>`
            Dataframe with all buses in MV network and underlying LV grids.
            Index of the dataframe are bus names as strings. Columns of the
            dataframe are:

            v_nom : float
                Nominal voltage in kV.

            x : float
                x-coordinate (longitude) of geolocation.

            y : float
                y-coordinate (latitude) of geolocation.

            mv_grid_id : int
                ID of MV grid the bus is in.

            lv_grid_id : int
                ID of LV grid the bus is in. In case of MV buses this is NaN.

            in_building : bool
                Signifies whether a bus is inside a building, in which case
                only components belonging to this house connection can be
                connected to it.

        Returns
        --------
        :pandas:`pandas.DataFrame<DataFrame>`
            Dataframe with all buses in MV network and underlying LV grids.

        """
        try:
            return self._buses_df
        except Exception:
            return pd.DataFrame(columns=COLUMNS["buses_df"])

    @buses_df.setter
    def buses_df(self, df):
        # make sure in_building takes on only True or False (not numpy bools)
        # needs to be tested using `== True`, not `is True`
        buses_in_building = df[df.in_building == True].index  # noqa: E712
        df.loc[buses_in_building, "in_building"] = True
        df.loc[~df.index.isin(buses_in_building), "in_building"] = False
        self._buses_df = df

    @property
    def switches_df(self):
        """
        Dataframe with all switches in MV network and underlying LV grids.

        Switches are implemented as branches that, when they are closed, are
        connected to a bus (`bus_closed`) such that there is a closed ring,
        and when they are open, connected to a virtual bus (`bus_open`), such
        that there is no closed ring. Once the ring is closed, the virtual
        is a single bus that is not connected to the rest of the grid.

        Parameters
        ----------
        df : :pandas:`pandas.DataFrame<DataFrame>`
            Dataframe with all switches in MV network and underlying LV grids.
            Index of the dataframe are switch names as string. Columns of the
            dataframe are:

            bus_open : str
                Identifier of bus the switch branch is connected to when the
                switch is open.

            bus_closed : str
                Identifier of bus the switch branch is connected to when the
                switch is closed.

            branch : str
                Identifier of branch that represents the switch.

            type : str
                Type of switch, e.g. switch disconnector.

        Returns
        --------
        :pandas:`pandas.DataFrame<DataFrame>`
            Dataframe with all switches in MV network and underlying LV grids.
            For more information on the dataframe see input parameter `df`.

        """
        try:
            return self._switches_df
        except Exception:
            return pd.DataFrame(columns=COLUMNS["switches_df"])

    @switches_df.setter
    def switches_df(self, df):
        self._switches_df = df

    @property
    def charging_points_df(self):
        """
        Returns a subset of :py:attr:`~loads_df` containing only charging points.

        Parameters
        ----------
        type : str
            Load type. Default: "charging_point"

        Returns
        -------
        :pandas:`pandas.DataFrame<DataFrame>`
            Pandas DataFrame with all loads of the given type.

        """
        if "charging_point" in self.loads_df.type.unique():
            return self.loads_df.loc[self.loads_df.type == "charging_point"]
        else:
            return pd.DataFrame(columns=COLUMNS["loads_df"])

    @property
    def id(self):
        """
        MV network ID.

        Returns
        --------
        int
            MV network ID.

        """

        return self.mv_grid.id

    @property
    def mv_grid(self):
        """
        Medium voltage network.

        The medium voltage network object only contains components (lines,
        generators, etc.) that are in or connected to the MV grid and does
        not include any components of the underlying LV grids (also not
        MV/LV transformers).

        Parameters
        ----------
        mv_grid : :class:`~.network.grids.MVGrid`
            Medium voltage network.

        Returns
        --------
        :class:`~.network.grids.MVGrid`
            Medium voltage network.

        """
        return self._mv_grid

    @mv_grid.setter
    def mv_grid(self, mv_grid):
        self._mv_grid = mv_grid

    @property
    def grid_district(self):
        """
        Dictionary with MV grid district information.

        Parameters
        ----------
        grid_district : dict
            Dictionary with the following MV grid district information:

            'population' : int
                Number of inhabitants in grid district.
            'geom' : :shapely:`shapely.MultiPolygon<MultiPolygon>`
                Geometry of MV grid district as (Multi)Polygon.
            'srid' : int
                SRID (spatial reference ID) of grid district geometry.

        Returns
        --------
        dict
            Dictionary with MV grid district information. For more information
            on the dictionary see input parameter `grid_district`.

        """
        return self._grid_district

    @grid_district.setter
    def grid_district(self, grid_district):
        self._grid_district = grid_district

    @property
    def rings(self):
        """
        List of rings in the grid topology.

        A ring is represented by the names of buses within that ring.

        Returns
        --------
        list(list)
            List of rings, where each ring is again represented by a list of
            buses within that ring.

        """
        if hasattr(self, "_rings"):
            return self._rings
        else:
            # close switches
            switches = [Switch(id=_, topology=self) for _ in self.switches_df.index]
            switch_status = {}
            for switch in switches:
                switch_status[switch] = switch.state
                switch.close()
            # find rings in topology
            graph = self.to_graph()
            self.rings = nx.cycle_basis(graph)
            # reopen switches
            for switch in switches:
                if switch_status[switch] == "open":
                    switch.open()
            return self.rings

    @rings.setter
    def rings(self, rings):
        self._rings = rings

    @property
    def equipment_data(self):
        """
        Technical data of electrical equipment such as lines and transformers.

        Returns
        --------
        dict
            Dictionary with :pandas:`pandas.DataFrame<DataFrame>` containing
            equipment data. Keys of the dictionary are 'mv_transformers',
            'mv_overhead_lines', 'mv_cables', 'lv_transformers', and
            'lv_cables'.

        """
        return self._equipment_data

    def get_connected_lines_from_bus(self, bus_name):
        """
        Returns all lines connected to specified bus.

        Parameters
        ----------
        bus_name : str
            Name of bus to get connected lines for.

        Returns
        --------
        :pandas:`pandas.DataFrame<DataFrame>`
            Dataframe with connected lines with the same format as
            :attr:`~.network.topology.Topology.lines_df`.

        """
        return self.lines_df.loc[self.lines_df.bus0 == bus_name].append(
            self.lines_df.loc[self.lines_df.bus1 == bus_name]
        )

    def get_line_connecting_buses(self, bus_1, bus_2):
        """
        Returns information of line connecting bus_1 and bus_2.

        Parameters
        ----------
        bus_1 : str
            Name of first bus.
        bus_2 : str
            Name of second bus.

        Returns
        --------
        :pandas:`pandas.DataFrame<DataFrame>`
            Dataframe with information of line connecting bus_1 and bus_2
            in the same format as
            :attr:`~.network.topology.Topology.lines_df`.

        """
        lines_bus_1 = self.get_connected_lines_from_bus(bus_1)
        lines_bus_2 = self.get_connected_lines_from_bus(bus_2)
        line = [_ for _ in lines_bus_1.index if _ in lines_bus_2.index]
        if len(line) > 0:
            return self.lines_df.loc[line, :]
        else:
            return None

    def get_connected_components_from_bus(self, bus_name):
        """
        Returns dictionary of components connected to specified bus.

        Parameters
        ----------
        bus_name : str
            Identifier of bus to get connected components for.

        Returns
        -------
         dict of :pandas:`pandas.DataFrame<DataFrame>`
            Dictionary of connected components with keys 'generators', 'loads',
            'storage_units', 'lines', 'transformers', 'transformers_hvmv', 'switches'.
            Corresponding values are component dataframes containing only components
            that are connected to the given bus.

        """
        components = {}
        components["generators"] = self.generators_df.loc[
            self.generators_df.bus == bus_name
        ]
        components["loads"] = self.loads_df.loc[self.loads_df.bus == bus_name]
        components["storage_units"] = self.storage_units_df.loc[
            self.storage_units_df.bus == bus_name
        ]
        components["lines"] = self.get_connected_lines_from_bus(bus_name)
        components["transformers"] = self.transformers_df.loc[
            self.transformers_df.bus0 == bus_name
        ].append(self.transformers_df.loc[self.transformers_df.bus1 == bus_name])
        components["transformers_hvmv"] = self.transformers_hvmv_df.loc[
            self.transformers_hvmv_df.bus0 == bus_name
        ].append(
            self.transformers_hvmv_df.loc[self.transformers_hvmv_df.bus1 == bus_name]
        )
        components["switches"] = self.switches_df.loc[
            self.switches_df.bus_closed == bus_name
        ]
        return components

    def get_neighbours(self, bus_name):
        """
        Returns a set of neighbour buses of specified bus.

        Parameters
        ----------
        bus_name : str
            Identifier of bus to get neighbouring buses for.

        Returns
        --------
        set(str)
            Set of identifiers of neighbouring buses.

        """
        lines = self.get_connected_lines_from_bus(bus_name)
        buses = list(lines.bus0)
        buses.extend(list(lines.bus1))
        neighbours = set(buses)
        neighbours.remove(bus_name)
        return neighbours

    def _check_bus_for_removal(self, bus_name):
        """
        Checks whether the specified bus can be safely removed from topology.

        Returns False if there is more than one line or any other component,
        such as generator, transformer, etc. connected to the given bus, as in
        that case removing the bus will lead to an invalid grid topology.

        Parameters
        ----------
        bus_name : str
            Identifier of bus for which save removal is checked.

        Returns
        -------
        bool
            True if bus can be safely removed from topology, False if removal
            of bus will lead to an invalid grid topology.

        """
        # check if bus is part of topology
        if bus_name not in self.buses_df.index:
            warnings.warn(
                "Bus of name {} not in Topology. Cannot be removed.".format(bus_name)
            )
            return False

        conn_comp = self.get_connected_components_from_bus(bus_name)
        lines = conn_comp.pop("lines")
        # if more than one line is connected, return false
        if len(lines) > 1:
            return False
        conn_comp_types = [k for k, v in conn_comp.items() if not v.empty]
        # if any other component is connected, return false
        if len(conn_comp_types) > 0:
            return False
        else:
            return True

    def _check_line_for_removal(self, line_name):
        """
        Checks whether the specified line can be safely removed from topology.

        Returns True if one of the buses the line is connected to can be
        safely removed (see
        :attr:`~.network.results.Results._check_bus_for_removal`) or if the
        line is part of a closed ring and thus removing it would not lead to
        isolated parts. In any other case, the line cannot be safely removed
        and False is returned.

        Parameters
        ----------
        line_name : str
            Identifier of line for which save removal is checked.

        Returns
        -------
        bool
            True if line can be safely removed from topology, False if removal
            of line will lead to an invalid grid topology.

        """
        # check if line is part of topology
        if line_name not in self.lines_df.index:
            warnings.warn(
                "Line of name {} not in Topology. Cannot be "
                "removed.".format(line_name)
            )
            return False

        bus0 = self.lines_df.loc[line_name, "bus0"]
        bus1 = self.lines_df.loc[line_name, "bus1"]
        # if one of the buses can be removed as well, line can be removed
        # safely
        if self._check_bus_for_removal(bus0) or self._check_bus_for_removal(bus1):
            return True
        # otherwise both buses have to be in the same ring
        # find rings in topology
        graph = self.to_graph()
        rings = nx.cycle_basis(graph)
        for ring in rings:
            if bus0 in ring and bus1 in ring:
                return True
        return False

<<<<<<< HEAD
    def add_load(
        self, bus, p_nom, type="conventional_load", **kwargs
    ):
=======
    def add_load(self, bus, p_nom, type="load", **kwargs):
>>>>>>> df78f492
        """
        Adds load to topology.

        Load name is generated automatically.

        Parameters
        ----------
        bus : str
            See :py:attr:`~loads_df` for more information.
        p_nom : float
            See :py:attr:`~loads_df` for more information.
        type : str
            See :py:attr:`~loads_df` for more information.
            Default: "conventional_load"

        Other Parameters
        -----------------
        kwargs :
            Kwargs may contain any further attributes you want to specify.
            See :py:attr:`~loads_df` for more information on additional
            attributes used for some functionalities in edisgo. Kwargs may
            also contain a load ID (provided through keyword argument
            `load_id` as string) used to generate a unique identifier
            for the newly added load.

        Returns
        --------
        str
            Unique identifier of added load.

        """
        try:
            bus_s = self.buses_df.loc[bus]
        except KeyError:
            raise ValueError(
                "Specified bus {} is not valid as it is not defined in "
                "buses_df.".format(bus)
            )

        # generate load name and check uniqueness
        if bus_s.lv_grid_id is not None and not np.isnan(bus_s.lv_grid_id):
            grid_name = "LVGrid_" + str(int(bus_s.lv_grid_id))
        else:
            grid_name = "MVGrid_" + str(int(bus_s.mv_grid_id))

        type_name = "_".join([val.capitalize() for val in type.split("_")])

        tmp = f"{type_name}_{grid_name}"

        if kwargs.get("sector", None) is not None:
            tmp = tmp + "_" + kwargs.get("sector")

        load_id = kwargs.pop("load_id", None)

        if load_id is None:
            type_df = self._grids[grid_name].loads_df.loc[
                self._grids[grid_name].loads_df.type == type
            ]

            load_id = len(type_df) + 1

        load_name = f"{tmp}_{load_id}"

        if load_name in self.loads_df.index:
            random.seed(a=int(load_id))

            while load_name in self.loads_df.index:
                load_name = f"{tmp}_{random.randint(10**8, 10**9)}"

        # create new load dataframe
        data = {
            "bus": bus,
            "p_nom": p_nom,
            "type": type,
        }
        data.update(kwargs)

        new_df = (
            pd.Series(
                data,
                name=load_name,
            )
            .to_frame()
            .T
        )

        # FIXME: casting non-numeric values with numeric values into one series changes
        #  the data type to 'Object'. Change the data type to numeric if possible
        for col in new_df.columns:
            new_df[col] = pd.to_numeric(new_df[col], errors="ignore")

        self._loads_df = self.loads_df.append(new_df)

        return load_name

    def add_generator(self, bus, p_nom, generator_type, control="PQ", **kwargs):
        """
        Adds generator to topology.

        Generator name is generated automatically.

        Parameters
        ----------
        bus : str
            See :py:attr:`~generators_df` for more information.
        p_nom : float
            See :py:attr:`~generators_df` for more information.
        generator_type : str
            Type of generator, e.g. 'solar' or 'gas'. See 'type' in
            :py:attr:`~generators_df` for more information.
        control : str
            See :py:attr:`~generators_df` for more information. Defaults
            to 'PQ'.

        Other Parameters
        ------------------
        kwargs :
            Kwargs may contain any further attributes you want to specify.
            See :py:attr:`~generators_df` for more information on additional
            attributes used for some functionalities in edisgo. Kwargs may
            also contain a generator ID (provided through keyword argument
            `generator_id` as string) used to generate a unique identifier
            for the newly added generator.

        Returns
        -------
        str
            Unique identifier of added generator.

        """
        # check if bus exists
        try:
            bus_s = self.buses_df.loc[bus]
        except KeyError:
            raise ValueError(
                "Specified bus {} is not valid as it is not defined in "
                "buses_df.".format(bus)
            )

        # generate generator name and check uniqueness
        if not np.isnan(bus_s.lv_grid_id) and bus_s.lv_grid_id is not None:
            tmp = "LVGrid_" + str(int(bus_s.lv_grid_id))
        else:
            tmp = "MVGrid_" + str(int(bus_s.mv_grid_id))
        tmp = tmp + "_" + generator_type
        generator_id = kwargs.pop("generator_id", None)
        if generator_id is not None:
            tmp = tmp + "_" + str(generator_id)
        generator_name = "Generator_{}".format(tmp)
        while generator_name in self.generators_df.index:
            random.seed(a=generator_name)
            generator_name = "Generator_{}_{}".format(
                tmp, random.randint(10 ** 8, 10 ** 9)
            )

        # create new generator dataframe
        data = {
            "bus": bus,
            "p_nom": p_nom,
            "type": generator_type,
            "control": control,
        }
        data.update(kwargs)
        new_df = (
            pd.Series(
                data,
                name=generator_name,
            )
            .to_frame()
            .T
        )

        # FIXME: casting non-numeric values with numeric values into one series changes
        #  the data type to 'Object'. Change the data type to numeric if possible
        for col in new_df.columns:
            new_df[col] = pd.to_numeric(new_df[col], errors="ignore")

        self.generators_df = self.generators_df.append(new_df)
        return generator_name

    def add_storage_unit(self, bus, p_nom, control="PQ", **kwargs):
        """
        Adds storage unit to topology.

        Storage unit name is generated automatically.

        Parameters
        ----------
        bus : str
            See :py:attr:`~storage_units_df` for more information.
        p_nom : float
            See :py:attr:`~storage_units_df` for more information.
        control : str, optional
            See :py:attr:`~storage_units_df` for more information. Defaults
            to 'PQ'.

        Other Parameters
        ------------------
        kwargs :
            Kwargs may contain any further attributes you want to specify.

        """
        try:
            bus_s = self.buses_df.loc[bus]
        except KeyError:
            raise ValueError(
                "Specified bus {} is not valid as it is not defined in "
                "buses_df.".format(bus)
            )

        # generate storage name and check uniqueness
        if not np.isnan(bus_s.lv_grid_id) and bus_s.lv_grid_id is not None:
            grid_name = "LVGrid_" + str(int(bus_s.lv_grid_id))
        else:
            grid_name = "MVGrid_" + str(int(bus_s.mv_grid_id))
        storage_id = len(self._grids[grid_name].storage_units_df) + 1
        storage_name = "StorageUnit_{}_{}".format(grid_name, storage_id)
        if storage_name in self.storage_units_df.index:
            storage_name = "StorageUnit_{}_{}".format(grid_name, storage_id + 1)
            while storage_name in self.storage_units_df.index:
                random.seed(a=storage_name)
                storage_name = "StorageUnit_{}_{}".format(
                    grid_name, random.randint(10 ** 8, 10 ** 9)
                )

        # create new storage unit dataframe
        data = {"bus": bus, "p_nom": p_nom, "control": control}
        data.update(kwargs)
        new_df = (
            pd.Series(
                data,
                name=storage_name,
            )
            .to_frame()
            .T
        )

        # FIXME: casting non-numeric values with numeric values into one series changes
        #  the data type to 'Object'. Change the data type to numeric if possible
        for col in new_df.columns:
            new_df[col] = pd.to_numeric(new_df[col], errors="ignore")

        self.storage_units_df = self.storage_units_df.append(new_df)
        return storage_name

    def add_line(self, bus0, bus1, length, **kwargs):
        """
        Adds line to topology.

        Line name is generated automatically.
        If `type_info` is provided, `x`, `r` and `s_nom` are calculated.

        Parameters
        ----------
        bus0 : str
            Identifier of connected bus.
        bus1 : str
            Identifier of connected bus.
        length : float
            See :py:attr:`~lines_df` for more information.

        Other Parameters
        ------------------
        kwargs :
            Kwargs may contain any further attributes in :py:attr:`~lines_df`.
            It is necessary to either provide `type_info` to determine `x`, `r`
            and `s_nom` of the line, or to provide `x`, `r` and `s_nom`
            directly.

        """

        def _get_line_data():
            """
            Gets line data for line type specified in `line_type` from
            equipment data.

            Returns
            --------
            :pandas:`pandas.Series<Series>`
                Line data from equipment_data.

            """
            if self.buses_df.loc[bus0, "v_nom"] < 1:
                voltage_level = "lv"
            else:
                voltage_level = "mv"

            # try to get cable data
            try:
                line_data = self.equipment_data["{}_cables".format(voltage_level)].loc[
                    type_info, :
                ]
            except KeyError:
                try:
                    line_data = self.equipment_data[
                        "{}_overhead_lines".format(voltage_level)
                    ].loc[type_info, :]
                except Exception:
                    raise ValueError("Specified line type is not valid.")
            except Exception:
                raise
            return line_data

        # check if buses exist
        if bus0 not in self.buses_df.index:
            raise ValueError(
                "Specified bus {} is not valid as it is not defined in "
                "buses_df.".format(bus0)
            )
        if bus1 not in self.buses_df.index:
            raise ValueError(
                "Specified bus {} is not valid as it is not defined in "
                "buses_df.".format(bus1)
            )

        # check if line between given buses already exists
        bus0_bus1 = self.lines_df[
            (self.lines_df.bus0 == bus0) & (self.lines_df.bus1 == bus1)
        ]
        bus1_bus0 = self.lines_df[
            (self.lines_df.bus1 == bus0) & (self.lines_df.bus0 == bus1)
        ]
        if not bus0_bus1.empty and bus1_bus0.empty:
            logging.debug("Line between bus0 {} and bus1 {} already exists.")
            return bus1_bus0.append(bus0_bus1).index[0]

        # unpack optional parameters
        x = kwargs.get("x", None)
        r = kwargs.get("r", None)
        s_nom = kwargs.get("s_nom", None)
        num_parallel = kwargs.get("num_parallel", 1)
        type_info = kwargs.get("type_info", None)
        kind = kwargs.get("kind", None)

        # if type of line is specified calculate x, r and s_nom
        if type_info is not None:
            if x is not None or r is not None or s_nom is not None:
                warnings.warn(
                    "When line 'type_info' is provided when creating a new "
                    "line, x, r and s_nom are calculated and provided "
                    "parameters are overwritten."
                )
            line_data = _get_line_data()
            if isinstance(line_data, pd.DataFrame) and len(line_data) > 1:
                line_data = (
                    line_data[line_data.U_n == self.buses_df.loc[bus0, "v_nom"]]
                ).iloc[0, :]
            x = calculate_line_reactance(line_data.L_per_km, length, num_parallel)
            r = calculate_line_resistance(line_data.R_per_km, length, num_parallel)
            s_nom = calculate_apparent_power(
                line_data.U_n, line_data.I_max_th, num_parallel
            )

        # generate line name and check uniqueness
        line_name = "Line_{}_{}".format(bus0, bus1)
        while line_name in self.lines_df.index:
            random.seed(a=line_name)
            line_name = "Line_{}_{}_{}".format(
                bus0, bus1, random.randint(10 ** 8, 10 ** 9)
            )

        # check if all necessary data is now available
        if x is None or r is None:
            raise AttributeError(
                "Newly added line has no line resistance and/or reactance."
            )
        if s_nom is None:
            warnings.warn("Newly added line has no nominal power.")

        new_line_df = pd.DataFrame(
            data={
                "bus0": bus0,
                "bus1": bus1,
                "x": x,
                "r": r,
                "length": length,
                "type_info": type_info,
                "num_parallel": num_parallel,
                "kind": kind,
                "s_nom": s_nom,
            },
            index=[line_name],
        )
        self.lines_df = self.lines_df.append(new_line_df)
        return line_name

    def add_bus(self, bus_name, v_nom, **kwargs):
        """
        Adds bus to topology.

        If provided bus name already exists, a unique name is created.

        Parameters
        ----------
        bus_name : str
            Name of new bus.
        v_nom : float
            See :py:attr:`~buses_df` for more information.

        Other Parameters
        ----------------
        x : float
            See :py:attr:`~buses_df` for more information.
        y : float
            See :py:attr:`~buses_df` for more information.
        lv_grid_id : int
            See :py:attr:`~buses_df` for more information.
        in_building : bool
            See :py:attr:`~buses_df` for more information.

        Returns
        -------
        str
            Name of bus. If provided bus name already exists, a unique name
            is created.

        """
        # check uniqueness of provided bus name and otherwise change bus name
        while bus_name in self.buses_df.index:
            random.seed(a=bus_name)
            bus_name = "Bus_{}".format(random.randint(10 ** 8, 10 ** 9))

        x = kwargs.get("x", None)
        y = kwargs.get("y", None)
        lv_grid_id = kwargs.get("lv_grid_id", None)
        in_building = kwargs.get("in_building", False)
        # check lv_grid_id
        if v_nom < 1 and lv_grid_id is None:
            raise ValueError("You need to specify an lv_grid_id for low-voltage buses.")
        new_bus_df = pd.DataFrame(
            data={
                "v_nom": v_nom,
                "x": x,
                "y": y,
                "mv_grid_id": self.mv_grid.id,
                "lv_grid_id": lv_grid_id,
                "in_building": in_building,
            },
            index=[bus_name],
        )
        self.buses_df = self.buses_df.append(new_bus_df)
        return bus_name

    def remove_load(self, name):
        """
        Removes load with given name from topology.

        If no other elements are connected, line and bus are removed as well.

        Parameters
        ----------
        name : str
            Identifier of load as specified in index of :py:attr:`~loads_df`.

        """
        if name in self.loads_df.index:
            bus = self.loads_df.at[name, "bus"]
            self._loads_df.drop(name, inplace=True)

            # if no other elements are connected, remove line and bus as well
            if self._check_bus_for_removal(bus):
                line_name = self.get_connected_lines_from_bus(bus).index[0]
                self.remove_line(line_name)
                logger.debug(
                    "Line {} removed together with load {}.".format(line_name, name)
                )

    def remove_generator(self, name):
        """
        Removes generator with given name from topology.

        If no other elements are connected, line and bus are removed as well.

        Parameters
        ----------
        name : str
            Identifier of generator as specified in index of
            :py:attr:`~generators_df`.

        """
        if name in self.generators_df.index:
            bus = self.generators_df.at[name, "bus"]
            self._generators_df.drop(name, inplace=True)

            # if no other elements are connected to same bus, remove line
            # and bus
            if self._check_bus_for_removal(bus):
                line_name = self.get_connected_lines_from_bus(bus).index[0]
                self.remove_line(line_name)
                logger.debug(
                    "Line {} removed together with generator {}.".format(
                        line_name, name
                    )
                )

    def remove_storage_unit(self, name):
        """
        Removes storage with given name from topology.

        If no other elements are connected, line and bus are removed as well.

        Parameters
        ----------
        name : str
            Identifier of storage as specified in index of
            :py:attr:`~storage_units_df`.

        """
        # remove storage unit and time series
        if name in self.storage_units_df.index:
            bus = self.storage_units_df.at[name, "bus"]
            self._storage_units_df.drop(name, inplace=True)

            # if no other elements are connected, remove line and bus as well
            if self._check_bus_for_removal(bus):
                line_name = self.get_connected_lines_from_bus(bus).index[0]
                self.remove_line(line_name)
                logger.debug(
                    "Line {} removed together with storage unit {}.".format(
                        line_name, name
                    )
                )

    def remove_line(self, name):
        """
        Removes line with given name from topology.

        Line is only removed, if it does not result in isolated buses. A warning is
        raised in that case.

        Parameters
        ----------
        name : str
            Identifier of line as specified in index of :py:attr:`~lines_df`.

        """
        if not self._check_line_for_removal(name):
            warnings.warn(
                "Removal of line {} would create isolated node. Remove all "
                "connected elements first to remove bus.".format(name)
            )
            return

        # backup buses of line and check if buses can be removed as well
        bus0 = self.lines_df.at[name, "bus0"]
        remove_bus0 = self._check_bus_for_removal(bus0)
        bus1 = self.lines_df.at[name, "bus1"]
        remove_bus1 = self._check_bus_for_removal(bus1)

        # drop line
        self._lines_df.drop(name, inplace=True)

        # drop buses if no other elements are connected
        if remove_bus0:
            self.remove_bus(bus0)
            logger.debug("Bus {} removed together with line {}".format(bus0, name))
        if remove_bus1:
            self.remove_bus(bus1)
            logger.debug("Bus {} removed together with line {}".format(bus1, name))

    def remove_bus(self, name):
        """
        Removes bus with given name from topology.

        Parameters
        ----------
        name : str
            Identifier of bus as specified in index of :py:attr:`~buses_df`.

        Notes
        -------
        Only isolated buses can be deleted from topology. Use respective
        functions first to delete all connected components (e.g. lines,
        transformers, loads, etc.). Use function
        :func:`~.network.topology.Topology.get_connected_components_from_bus`
        to get all connected components.

        """
        conn_comp = self.get_connected_components_from_bus(name)
        conn_comp_types = [k for k, v in conn_comp.items() if not v.empty]
        if len(conn_comp_types) > 0:
            warnings.warn(
                "Bus {} is not isolated and therefore not removed. Remove all "
                "connected elements ({}) first to remove bus.".format(
                    name, conn_comp_types
                )
            )
        else:
            self._buses_df.drop(name, inplace=True)

    def update_number_of_parallel_lines(self, lines_num_parallel):
        """
        Changes number of parallel lines and updates line attributes.

        When number of parallel lines changes, attributes x, r, and s_nom have
        to be adapted, which is done in this function.

        Parameters
        ------------
        lines_num_parallel : :pandas:`pandas.Series<series>`
            Index contains identifiers of lines to update as in index of
            :py:attr:`~lines_df` and values of series contain corresponding
            new number of parallel lines.

        """
        # update x, r and s_nom
        self._lines_df.loc[lines_num_parallel.index, "x"] = (
            self._lines_df.loc[lines_num_parallel.index, "x"]
            * self._lines_df.loc[lines_num_parallel.index, "num_parallel"]
            / lines_num_parallel
        )
        self._lines_df.loc[lines_num_parallel.index, "r"] = (
            self._lines_df.loc[lines_num_parallel.index, "r"]
            * self._lines_df.loc[lines_num_parallel.index, "num_parallel"]
            / lines_num_parallel
        )
        self._lines_df.loc[lines_num_parallel.index, "s_nom"] = (
            self._lines_df.loc[lines_num_parallel.index, "s_nom"]
            / self._lines_df.loc[lines_num_parallel.index, "num_parallel"]
            * lines_num_parallel
        )

        # update number parallel lines
        self._lines_df.loc[
            lines_num_parallel.index, "num_parallel"
        ] = lines_num_parallel

    def change_line_type(self, lines, new_line_type):
        """
        Changes line type of specified lines to given new line type.

        Be aware that this function replaces the lines by one line of the
        given line type.
        Lines must all be in the same voltage level and the new line type
        must be a cable with technical parameters given in equipment
        parameters.

        Parameters
        ----------
        lines : list(str)
            List of line names of lines to be changed to new line type.
        new_line_type : str
            Specifies new line type of lines. Line type must be a cable with
            technical parameters given in "mv_cables" or "lv_cables" of
            equipment data.

        """
        try:
            data_new_line = self.equipment_data["lv_cables"].loc[new_line_type]
        except KeyError:
            try:
                data_new_line = self.equipment_data["mv_cables"].loc[new_line_type]
                # in case of MV cable adapt nominal voltage to MV voltage
                grid_voltage = self.buses_df.at[
                    self.lines_df.at[lines[0], "bus0"], "v_nom"
                ]
                if grid_voltage != data_new_line.U_n:
                    logging.debug(
                        "The line type of lines {} is changed to a type with "
                        "a different nominal voltage (nominal voltage of new "
                        "line type is {} kV while nominal voltage of the "
                        "medium voltage grid is {} kV). The nominal voltage "
                        "of the new line type is therefore set to the grids "
                        "nominal voltage.".format(
                            lines, data_new_line.U_n, grid_voltage
                        )
                    )
                    data_new_line.U_n = grid_voltage
            except KeyError:
                raise KeyError(
                    "Given new line type is not in equipment data. Please "
                    "make sure to use line type with technical data provided "
                    "in equipment_data 'mv_cables' or 'lv_cables'."
                )

        self._lines_df.loc[lines, "type_info"] = data_new_line.name
        self._lines_df.loc[lines, "num_parallel"] = 1
        self._lines_df.loc[lines, "kind"] = "cable"

        self._lines_df.loc[lines, "r"] = (
            data_new_line.R_per_km * self.lines_df.loc[lines, "length"]
        )
        self._lines_df.loc[lines, "x"] = (
            data_new_line.L_per_km
            * 2
            * np.pi
            * 50
            / 1e3
            * self.lines_df.loc[lines, "length"]
        )
        self._lines_df.loc[lines, "s_nom"] = (
            np.sqrt(3) * data_new_line.U_n * data_new_line.I_max_th
        )

    def connect_to_mv(self, edisgo_object, comp_data, comp_type="generator"):
        """
        Add and connect new generator or charging point to MV grid topology.

        This function creates a new bus the new component is connected to. The
        new bus is then connected to the grid depending on the specified
        voltage level (given in `comp_data` parameter).
        Components of voltage level 4 are connected to the HV/MV station.
        Components of voltage level 5 are connected to the nearest
        MV bus or line. In case the component is connected to a line, the line
        is split at the point closest to the new component (using perpendicular
        projection) and a new branch tee is added to connect the new
        component to.

        Parameters
        ----------
        edisgo_object : :class:`~.EDisGo`
        comp_data : dict
            Dictionary with all information on component.
            The dictionary must contain all required arguments
            of method :attr:`~.network.topology.Topology.add_generator`
            respectively
            :attr:`~.network.topology.Topology.add_load`, except the
            `bus` that is assigned in this function, and may contain all other
            parameters of those methods. Additionally, the dictionary must
            contain the voltage level to connect in in key 'voltage_level' and
            the geolocation in key 'geom'. The
            voltage level must be provided as integer, with possible options
            being 4 (component is connected directly to the HV/MV station)
            or 5 (component is connected somewhere in the MV grid). The
            geolocation must be provided as
            :shapely:`Shapely Point object<points>`.
        comp_type : str
            Type of added component. Can be 'generator' or 'charging_point'.
            Default: 'generator'.

        Returns
        -------
        str
            The identifier of the newly connected component.

        """
        # ToDo connect charging points via transformer?

        # create new bus for new component
        if not type(comp_data["geom"]) is Point:
            geom = wkt_loads(comp_data["geom"])
        else:
            geom = comp_data["geom"]

        if comp_type == "generator":
            if comp_data["generator_id"] is not None:
                bus = "Bus_Generator_{}".format(comp_data["generator_id"])
            else:
                bus = "Bus_Generator_{}".format(len(self.generators_df))
        else:
            bus = "Bus_ChargingPoint_{}".format(len(self.charging_points_df))

        self.add_bus(
            bus_name=bus,
            v_nom=self.mv_grid.nominal_voltage,
            x=geom.x,
            y=geom.y,
        )

        # add component to newly created bus
        if comp_type == "generator":
            comp_name = self.add_generator(bus=bus, **comp_data)
        else:
            comp_name = self.add_load(bus=bus, type="charging_point", **comp_data)

        # ===== voltage level 4: component is connected to MV station =====
        if comp_data["voltage_level"] == 4:

            # add line
            line_length = geo.calc_geo_dist_vincenty(
                grid_topology=self,
                bus_source=bus,
                bus_target=self.mv_grid.station.index[0],
                branch_detour_factor=edisgo_object.config["grid_connection"][
                    "branch_detour_factor"
                ],
            )
            # avoid very short lines by limiting line length to at least 1m
            if line_length < 0.001:
                line_length = 0.001

            line_type, num_parallel = select_cable(
                edisgo_object, "mv", comp_data["p_nom"]
            )

            line_name = self.add_line(
                bus0=self.mv_grid.station.index[0],
                bus1=bus,
                length=line_length,
                kind="cable",
                type_info=line_type.name,
                num_parallel=num_parallel,
            )

            # add line to equipment changes to track costs
            edisgo_object.results._add_line_to_equipment_changes(
                line=self.lines_df.loc[line_name],
            )

        # == voltage level 5: component is connected to MV grid
        # (next-neighbor) ==
        elif comp_data["voltage_level"] == 5:

            # get branches within the predefined `connection_buffer_radius`
            lines = geo.calc_geo_lines_in_buffer(
                grid_topology=self,
                bus=self.buses_df.loc[bus, :],
                grid=self.mv_grid,
                buffer_radius=int(
                    edisgo_object.config["grid_connection"]["conn_buffer_radius"]
                ),
                buffer_radius_inc=int(
                    edisgo_object.config["grid_connection"]["conn_buffer_radius_inc"]
                ),
            )

            # calc distance between component and grid's lines -> find nearest
            # line
            conn_objects_min_stack = geo.find_nearest_conn_objects(
                grid_topology=self,
                bus=self.buses_df.loc[bus, :],
                lines=lines,
                conn_diff_tolerance=edisgo_object.config["grid_connection"][
                    "conn_diff_tolerance"
                ],
            )

            # connect
            # go through the stack (from nearest to farthest connection target
            # object)
            comp_connected = False
            for dist_min_obj in conn_objects_min_stack:
                # do not allow connection to virtual busses
                if "virtual" not in dist_min_obj["repr"]:
                    line_type, num_parallel = select_cable(
                        edisgo_object, "mv", comp_data["p_nom"]
                    )
                    target_obj_result = self._connect_mv_bus_to_target_object(
                        edisgo_object=edisgo_object,
                        bus=self.buses_df.loc[bus, :],
                        target_obj=dist_min_obj,
                        line_type=line_type.name,
                        number_parallel_lines=num_parallel,
                    )

                    if target_obj_result is not None:
                        comp_connected = True
                        break

            if not comp_connected:
                logger.error(
                    "Component {} could not be connected. Try to "
                    "increase the parameter `conn_buffer_radius` in "
                    "config file `config_grid.cfg` to gain more possible "
                    "connection points.".format(comp_name)
                )
        return comp_name

    def connect_to_lv(
        self,
        edisgo_object,
        comp_data,
        comp_type="generator",
        allowed_number_of_comp_per_bus=2,
    ):
        """
        Add and connect new generator or charging point to LV grid topology.

        This function connects the new component depending on the voltage
        level, and information on the MV/LV substation ID and geometry, all
        provided in the `comp_data` parameter.
        It connects

            * Components with specified voltage level 6
                * to MV/LV substation (a new bus is created for
                  the new component, unless no geometry data is available, in
                  which case the new component is connected directly to the
                  substation)

            * Generators with specified voltage level 7
                * with a nominal capacity of <=30 kW to LV loads of type
                  residential, if available
                * with a nominal capacity of >30 kW to LV loads of type
                  retail, industrial or agricultural, if available
                * to random bus in the LV grid as fallback if no
                  appropriate load is available

            * Charging Points with specified voltage level 7
                * with use case 'home' to LV loads of type
                  residential, if available
                * with use case 'work' to LV loads of type
                  retail, industrial or agricultural, if available, otherwise
                * with use case 'public' or 'fast' to some bus in the grid that
                  is not a house connection
                * to random bus in the LV grid that
                  is not a house connection if no appropriate load is available
                  (fallback)

        In case no MV/LV substation ID is provided a random LV grid is chosen.
        In case the provided MV/LV substation ID does not exist (i.e. in case
        of components in an aggregated load area), the new component is
        directly connected to the HV/MV station (will be changed once
        generators in aggregated areas are treated differently in
        ding0).

        The number of generators or charging points connected at
        one load is restricted by the parameter
        `allowed_number_of_comp_per_bus`. If every possible load
        already has more than the allowed number then the new component
        is directly connected to the MV/LV substation.

        Parameters
        ----------
        edisgo_object : :class:`~.EDisGo`
        comp_data : dict
            Dictionary with all information on component.
            The dictionary must contain all required arguments
            of method :attr:`~.network.topology.Topology.add_generator`
            respectively
            :attr:`~.network.topology.Topology.add_load`, except the
            `bus` that is assigned in this function, and may contain all other
            parameters of those methods.
            Additionally, the dictionary must contain the voltage level to
            connect in in key 'voltage_level' and may contain the geolocation
            in key 'geom' and the LV grid ID to connect the component in in key
            'mvlv_subst_id'. The voltage level must be provided as integer,
            with possible options being 6 (component is connected directly to
            the MV/LV substation) or 7 (component is connected somewhere in the
            LV grid). The geolocation must be provided as
            :shapely:`Shapely Point object<points>` and the LV grid ID as
            integer.
        comp_type : str
            Type of added component. Can be 'generator' or 'charging_point'.
            Default: 'generator'.
        allowed_number_of_comp_per_bus : int
            Specifies, how many generators respectively charging points are
            at most allowed to be placed at the same bus. Default: 2.

        Returns
        -------
        str
            The identifier of the newly connected component.

        Notes
        -----
        For the allocation, loads are selected randomly (sector-wise) using a
        predefined seed to ensure reproducibility.

        """

        global add_func

        def _connect_to_station():
            """
            Connects new component to substation via an own bus.

            """

            # add bus for new component
            if comp_type == "generator":
                if comp_data["generator_id"] is not None:
                    b = "Bus_Generator_{}".format(comp_data["generator_id"])
                else:
                    b = "Bus_Generator_{}".format(len(self.generators_df))
            else:
                b = "Bus_ChargingPoint_{}".format(len(self.charging_points_df))

            if not type(comp_data["geom"]) is Point:
                geom = wkt_loads(comp_data["geom"])
            else:
                geom = comp_data["geom"]

            self.add_bus(
                bus_name=b,
                v_nom=lv_grid.nominal_voltage,
                x=geom.x,
                y=geom.y,
                lv_grid_id=lv_grid.id,
            )

            # add line to connect new component
            station_bus = lv_grid.station.index[0]
            line_length = geo.calc_geo_dist_vincenty(
                grid_topology=self,
                bus_source=b,
                bus_target=station_bus,
                branch_detour_factor=edisgo_object.config["grid_connection"][
                    "branch_detour_factor"
                ],
            )
            # avoid very short lines by limiting line length to at least 1m
            if line_length < 0.001:
                line_length = 0.001
            # get suitable line type
            line_type, num_parallel = select_cable(
                edisgo_object, "lv", comp_data["p_nom"]
            )
            line_name = self.add_line(
                bus0=station_bus,
                bus1=b,
                length=line_length,
                kind="cable",
                type_info=line_type.name,
                num_parallel=num_parallel,
            )

            # add line to equipment changes to track costs
            edisgo_object.results._add_line_to_equipment_changes(
                line=self.lines_df.loc[line_name],
            )

            # add new component
            return add_func(bus=b, **comp_data)

        def _choose_random_substation_id():
            """
            Returns a random LV grid to connect component in in case no
            substation ID is provided or it does not exist.

            """
            if comp_type == "generator":
                random.seed(a=comp_data["generator_id"])
            else:
                # ToDo: Seed shouldn't depend on number of charging points, but
                #  there is currently no better solution
                random.seed(a=len(self.charging_points_df))
            lv_grid_id = random.choice(lv_grid_ids)
            return LVGrid(id=lv_grid_id, edisgo_obj=edisgo_object)

        # get list of LV grid IDs
        lv_grid_ids = [_.id for _ in self.mv_grid.lv_grids]

        if comp_type == "generator":
            add_func = self.add_generator
        elif comp_type == "charging_point":
            add_func = self.add_load
            comp_data["type"] = comp_type
        else:
            logger.error("Component type {} is not a valid option.".format(comp_type))

        if comp_data["mvlv_subst_id"]:

            # if substation ID (= LV grid ID) is given and it matches an
            # existing LV grid ID (i.e. it is no aggregated LV grid), set grid
            # to connect component to to specified grid (in case the component
            # has no geometry it is connected to the grid's station)
            if comp_data["mvlv_subst_id"] in lv_grid_ids:

                # get LV grid
                lv_grid = self._grids[
                    "LVGrid_{}".format(int(comp_data["mvlv_subst_id"]))
                ]

            # if substation ID (= LV grid ID) is given but it does not match an
            # existing LV grid ID a random LV grid to connect in is chosen
            else:
                # ToDo
                # lv_grid = _choose_random_substation_id()
                # warnings.warn(
                #     "Given mvlv_subst_id does not exist, wherefore a random "
                #     "LV Grid ({}) to connect in is chosen.".format(
                #         lv_grid.id
                #     )
                # )
                comp_name = add_func(bus=self.mv_grid.station.index[0], **comp_data)
                return comp_name

        # if no MV/LV substation ID is given, choose random LV grid
        else:
            lv_grid = _choose_random_substation_id()
            warnings.warn(
                "Component has no mvlv_subst_id. It is therefore allocated "
                "to a random LV Grid ({}).".format(lv_grid.id)
            )

        # v_level 6 -> connect to grid's LV station
        if comp_data["voltage_level"] == 6:
            # if no geom is given, connect directly to LV grid's station, as
            # connecting via separate bus will otherwise throw an error (see
            # _connect_to_station function)
            if ("geom" not in comp_data.keys()) or (
                "geom" in comp_data.keys() and not comp_data["geom"]
            ):
                comp_name = add_func(bus=lv_grid.station.index[0], **comp_data)
                logger.debug(
                    "Component {} has no geom entry and will be connected "
                    "to grid's LV station.".format(comp_name)
                )
            else:
                comp_name = _connect_to_station()
            return comp_name

        # v_level 7 -> connect in LV grid
        elif comp_data["voltage_level"] == 7:

            # get valid buses to connect new component to
            lv_loads = lv_grid.loads_df
            if comp_type == "generator":
                if comp_data["p_nom"] <= 0.030:
                    tmp = lv_loads[lv_loads.sector == "residential"]
                    target_buses = tmp.bus.values
                else:
                    tmp = lv_loads[
                        lv_loads.sector.isin(["industrial", "agricultural", "retail"])
                    ]
                    target_buses = tmp.bus.values
            else:
                if comp_data["sector"] == "home":
                    tmp = lv_loads[lv_loads.sector == "residential"]
                    target_buses = tmp.bus.values
                elif comp_data["sector"] == "work":
                    tmp = lv_loads[
                        lv_loads.sector.isin(["industrial", "agricultural", "retail"])
                    ]
                    target_buses = tmp.bus.values
                else:
                    target_buses = lv_grid.buses_df[
                        ~lv_grid.buses_df.in_building.astype(bool)
                    ].index

            # generate random list (unique elements) of possible target buses
            # to connect components to
            if comp_type == "generator":
                random.seed(a=comp_data["generator_id"])
            else:
                random.seed(
                    a="{}_{}_{}".format(
                        comp_data["sector"],
                        comp_data["p_nom"],
                        len(lv_grid.charging_points_df),
                    )
                )

            if len(target_buses) > 0:
                lv_buses_rnd = random.sample(
                    sorted(list(target_buses)), len(target_buses)
                )
            else:
                logger.debug(
                    "No valid bus to connect new LV component to. The "
                    "component is therefore connected to random LV bus."
                )
                bus = random.choice(
                    lv_grid.buses_df[~lv_grid.buses_df.in_building.astype(bool)].index
                )
                comp_name = add_func(bus=bus, **comp_data)
                return comp_name

            # search through list of target buses for bus with less
            # than or equal the allowed number of components of the same type
            # already connected to it
            lv_conn_target = None

            while len(lv_buses_rnd) > 0 and lv_conn_target is None:

                lv_bus = lv_buses_rnd.pop()

                # determine number of components of the same type at LV bus
                if comp_type == "generator":
                    comps_at_bus = self.generators_df[self.generators_df.bus == lv_bus]
                else:
                    comps_at_bus = self.charging_points_df[
                        self.charging_points_df.bus == lv_bus
                    ]

                # ToDo: Increase number of generators/charging points
                #  allowed at one load in case all loads already have one
                #  generator/charging point
                if len(comps_at_bus) <= allowed_number_of_comp_per_bus:
                    lv_conn_target = lv_bus

            if lv_conn_target is None:
                logger.debug(
                    "No valid connection target found for new component. "
                    "Connected to LV station."
                )
                comp_name = _connect_to_station()
            else:
                comp_name = add_func(bus=lv_conn_target, **comp_data)
            return comp_name

    def _connect_mv_bus_to_target_object(
        self, edisgo_object, bus, target_obj, line_type, number_parallel_lines
    ):
        """
        Connects given MV bus to given target object (MV line or bus).

        If the target object is a bus, a new line between the two buses is
        created.
        If the target object is a line, the bus is connected to a newly
        created bus (using perpendicular projection) on this line.
        New lines are created using the line type specified through parameter
        `line_type` and using the number of parallel lines specified through
        parameter `number_parallel_lines`.

        Parameters
        ----------
        edisgo_object : :class:`~.EDisGo`
        bus : :pandas:`pandas.Series<Series>`
            Data of bus to connect.
            Series has same rows as columns of
            :attr:`~.network.topology.Topology.buses_df`.
        target_obj : dict
            Dictionary containing the following necessary target object
            information:

                * repr : str
                    Name of line or bus to connect to.
                * shp : :shapely:`Shapely Point object<points>` or \
                :shapely:`Shapely Line object<lines>`
                    Geometry of line or bus to connect to.

        line_type : str
            Line type to use to connect new component with.
        number_parallel_lines : int
            Number of parallel lines to connect new component with.

        Returns
        -------
        str
            Name of the bus the given bus was connected to.

        """

        srid = self.grid_district["srid"]
        bus_shp = transform(geo.proj2equidistant(srid), Point(bus.x, bus.y))

        # MV line is nearest connection point => split old line into 2 segments
        # (delete old line and create 2 new ones)
        if isinstance(target_obj["shp"], LineString):

            line_data = self.lines_df.loc[target_obj["repr"], :]

            # if line that is split is connected to switch, the line name needs
            # to be adapted in the switch information
            if line_data.name in self.switches_df.branch.values:
                # get switch
                switch_data = self.switches_df[
                    self.switches_df.branch == line_data.name
                ].iloc[0]
                # get bus to which the new line will be connected
                switch_bus = (
                    switch_data.bus_open
                    if switch_data.bus_open in line_data.loc[["bus0", "bus1"]].values
                    else switch_data.bus_closed
                )
            else:
                switch_bus = None

            # find nearest point on MV line
            conn_point_shp = target_obj["shp"].interpolate(
                target_obj["shp"].project(bus_shp)
            )
            conn_point_shp = transform(
                geo.proj2equidistant_reverse(srid), conn_point_shp
            )

            # create new branch tee bus
            branch_tee_repr = "BranchTee_{}".format(target_obj["repr"])
            self.add_bus(
                bus_name=branch_tee_repr,
                v_nom=self.mv_grid.nominal_voltage,
                x=conn_point_shp.x,
                y=conn_point_shp.y,
            )

            # add new line between newly created branch tee and line's bus0
            line_length = geo.calc_geo_dist_vincenty(
                grid_topology=self,
                bus_source=line_data.bus0,
                bus_target=branch_tee_repr,
                branch_detour_factor=edisgo_object.config["grid_connection"][
                    "branch_detour_factor"
                ],
            )
            # avoid very short lines by limiting line length to at least 1m
            if line_length < 0.001:
                line_length = 0.001
            line_name_bus0 = self.add_line(
                bus0=branch_tee_repr,
                bus1=line_data.bus0,
                length=line_length,
                kind=line_data.kind,
                type_info=line_data.type_info,
                num_parallel=line_data.num_parallel
            )
            # if line connected to switch was split, write new line name to
            # switch data
            if switch_bus and switch_bus == line_data.bus0:
                self.switches_df.loc[switch_data.name, "branch"] = line_name_bus0
            # add line to equipment changes
            edisgo_object.results._add_line_to_equipment_changes(
                line=self.lines_df.loc[line_name_bus0, :],
            )

            # add new line between newly created branch tee and line's bus0
            line_length = geo.calc_geo_dist_vincenty(
                grid_topology=self,
                bus_source=line_data.bus1,
                bus_target=branch_tee_repr,
                branch_detour_factor=edisgo_object.config["grid_connection"][
                    "branch_detour_factor"
                ],
            )
            # avoid very short lines by limiting line length to at least 1m
            if line_length < 0.001:
                line_length = 0.001
            line_name_bus1 = self.add_line(
                bus0=branch_tee_repr,
                bus1=line_data.bus1,
                length=line_length,
                kind=line_data.kind,
                type_info=line_data.type_info,
                num_parallel=line_data.num_parallel
            )
            # if line connected to switch was split, write new line name to
            # switch data
            if switch_bus and switch_bus == line_data.bus1:
                self.switches_df.loc[switch_data.name, "branch"] = line_name_bus1
            # add line to equipment changes
            edisgo_object.results._add_line_to_equipment_changes(
                line=self.lines_df.loc[line_name_bus1, :],
            )

            # add new line for new bus
            line_length = geo.calc_geo_dist_vincenty(
                grid_topology=self,
                bus_source=bus.name,
                bus_target=branch_tee_repr,
                branch_detour_factor=edisgo_object.config["grid_connection"][
                    "branch_detour_factor"
                ],
            )
            # avoid very short lines by limiting line length to at least 1m
            if line_length < 0.001:
                line_length = 0.001
            new_line_name = self.add_line(
                bus0=branch_tee_repr,
                bus1=bus.name,
                length=line_length,
                kind="cable",
                type_info=line_type,
                num_parallel=number_parallel_lines,
            )
            # add line to equipment changes
            edisgo_object.results._add_line_to_equipment_changes(
                line=self.lines_df.loc[new_line_name, :],
            )

            # remove old line from topology and equipment changes
            self.remove_line(line_data.name)
            edisgo_object.results._del_line_from_equipment_changes(
                line_repr=line_data.name
            )

            return branch_tee_repr

        # bus ist nearest connection point
        else:

            # add new branch for satellite (station to station)
            line_length = geo.calc_geo_dist_vincenty(
                grid_topology=self,
                bus_source=bus.name,
                bus_target=target_obj["repr"],
                branch_detour_factor=edisgo_object.config["grid_connection"][
                    "branch_detour_factor"
                ],
            )
            # avoid very short lines by limiting line length to at least 1m
            if line_length < 0.001:
                line_length = 0.001

            new_line_name = self.add_line(
                bus0=target_obj["repr"],
                bus1=bus.name,
                length=line_length,
                kind="cable",
                type_info=line_type,
                num_parallel=number_parallel_lines,
            )

            # add line to equipment changes
            edisgo_object.results._add_line_to_equipment_changes(
                line=self.lines_df.loc[new_line_name, :],
            )

            return target_obj["repr"]

    def to_graph(self):
        """
        Returns graph representation of the grid.

        Returns
        -------
        :networkx:`networkx.Graph<network.Graph>`
            Graph representation of the grid as networkx Ordered Graph,
            where lines are represented by edges in the graph, and buses and
            transformers are represented by nodes.

        """
        graph = networkx_helper.translate_df_to_graph(
            self.buses_df,
            self.lines_df,
            self.transformers_df,
        )
        return graph

    def to_csv(self, directory):
        """
        Exports topology to csv files.

        The following attributes are exported:

        * 'loads_df' : Attribute :py:attr:`~loads_df` is saved to
          `loads.csv`.
        * 'generators_df' : Attribute :py:attr:`~generators_df` is saved to
          `generators.csv`.
        * 'storage_units_df' : Attribute :py:attr:`~storage_units_df` is
          saved to `storage_units.csv`.
        * 'transformers_df' : Attribute :py:attr:`~transformers_df` is saved to
          `transformers.csv`.
        * 'transformers_hvmv_df' : Attribute :py:attr:`~transformers_df` is
          saved to `transformers.csv`.
        * 'lines_df' : Attribute :py:attr:`~lines_df` is saved to
          `lines.csv`.
        * 'buses_df' : Attribute :py:attr:`~buses_df` is saved to
          `buses.csv`.
        * 'switches_df' : Attribute :py:attr:`~switches_df` is saved to
          `switches.csv`.
        * 'grid_district' : Attribute :py:attr:`~grid_district` is saved to
          `network.csv`.

        Attributes are exported in a way that they can be directly imported to
        pypsa.

        Parameters
        ----------
        directory : str
            Path to save topology to.

        """
        os.makedirs(directory, exist_ok=True)
        if not self.loads_df.empty:
            self.loads_df.to_csv(os.path.join(directory, "loads.csv"))
        if not self.generators_df.empty:
            self.generators_df.to_csv(os.path.join(directory, "generators.csv"))
        if not self.storage_units_df.empty:
            self.storage_units_df.to_csv(os.path.join(directory, "storage_units.csv"))
        if not self.transformers_df.empty:
            self.transformers_df.rename({"x_pu": "x", "r_pu": "r"}, axis=1).to_csv(
                os.path.join(directory, "transformers.csv")
            )
        if not self.transformers_hvmv_df.empty:
            self.transformers_hvmv_df.rename({"x_pu": "x", "r_pu": "r"}, axis=1).to_csv(
                os.path.join(directory, "transformers_hvmv.csv")
            )
        self.lines_df.to_csv(os.path.join(directory, "lines.csv"))
        self.buses_df.to_csv(os.path.join(directory, "buses.csv"))
        if not self.switches_df.empty:
            self.switches_df.to_csv(os.path.join(directory, "switches.csv"))

        network = {"name": self.mv_grid.id}
        network.update(self._grid_district)
        pd.DataFrame([network]).set_index("name").rename(
            {
                "geom": "mv_grid_district_geom",
                "population": "mv_grid_district_population",
            },
            axis=1,
        ).to_csv(os.path.join(directory, "network.csv"))

    def from_csv(self, directory, edisgo_obj):
        """
        Restores topology from csv files.

        Parameters
        ----------
        directory : str
            Path to topology csv files.

        """
        self.buses_df = pd.read_csv(os.path.join(directory, "buses.csv"), index_col=0)
        self.lines_df = pd.read_csv(os.path.join(directory, "lines.csv"), index_col=0)
        if os.path.exists(os.path.join(directory, "loads.csv")):
            self.loads_df = pd.read_csv(
                os.path.join(directory, "loads.csv"), index_col=0
            )
        if os.path.exists(os.path.join(directory, "generators.csv")):
            generators_df = pd.read_csv(
                os.path.join(directory, "generators.csv"), index_col=0
            )
            # delete slack if it was included
            slack = generators_df.loc[generators_df.control == "Slack"].index
            self.generators_df = generators_df.drop(slack)
        if os.path.exists(os.path.join(directory, "storage_units.csv")):
            self.storage_units_df = pd.read_csv(
                os.path.join(directory, "storage_units.csv"), index_col=0
            )
        if os.path.exists(os.path.join(directory, "transformers.csv")):
            self.transformers_df = pd.read_csv(
                os.path.join(directory, "transformers.csv"), index_col=0
            ).rename(columns={"x": "x_pu", "r": "r_pu"})
        if os.path.exists(os.path.join(directory, "transformers_hvmv.csv")):
            self.transformers_hvmv_df = pd.read_csv(
                os.path.join(directory, "transformers_hvmv.csv"), index_col=0
            ).rename(columns={"x": "x_pu", "r": "r_pu"})
        if os.path.exists(os.path.join(directory, "switches.csv")):
            self.switches_df = pd.read_csv(
                os.path.join(directory, "switches.csv"), index_col=0
            )

        # import network data
        network = pd.read_csv(os.path.join(directory, "network.csv")).rename(
            columns={
                "mv_grid_district_geom": "geom",
                "mv_grid_district_population": "population",
            }
        )
        self.grid_district = {
            "population": network.population[0],
            "geom": wkt_loads(network.geom[0]),
            "srid": network.srid[0],
        }
        # set up medium voltage grid
        self.mv_grid = MVGrid(edisgo_obj=edisgo_obj, id=network["name"].values[0])
        self._grids = {}
        self._grids[str(self.mv_grid)] = self.mv_grid
        # set up low voltage grids
        lv_grid_ids = set(self.buses_df.lv_grid_id.dropna())
        for lv_grid_id in lv_grid_ids:
            lv_grid = LVGrid(id=lv_grid_id, edisgo_obj=edisgo_obj)
            self.mv_grid._lv_grids.append(lv_grid)
            self._grids[str(lv_grid)] = lv_grid

        # Check data integrity
        _validate_ding0_grid_import(edisgo_obj.topology)

    def __repr__(self):
        return "Network topology " + str(self.id)<|MERGE_RESOLUTION|>--- conflicted
+++ resolved
@@ -6,10 +6,6 @@
 import networkx as nx
 import numpy as np
 import pandas as pd
-
-from shapely.geometry import LineString, Point
-from shapely.ops import transform
-from shapely.wkt import loads as wkt_loads
 
 import edisgo
 
@@ -23,6 +19,11 @@
     calculate_line_resistance,
     select_cable,
 )
+
+if "READTHEDOCS" not in os.environ:
+    from shapely.geometry import LineString, Point
+    from shapely.ops import transform
+    from shapely.wkt import loads as wkt_loads
 
 logger = logging.getLogger("edisgo")
 
@@ -904,13 +905,7 @@
                 return True
         return False
 
-<<<<<<< HEAD
-    def add_load(
-        self, bus, p_nom, type="conventional_load", **kwargs
-    ):
-=======
-    def add_load(self, bus, p_nom, type="load", **kwargs):
->>>>>>> df78f492
+    def add_load(self, bus, p_nom, type="conventional_load", **kwargs):
         """
         Adds load to topology.
 
@@ -2195,7 +2190,7 @@
                 length=line_length,
                 kind=line_data.kind,
                 type_info=line_data.type_info,
-                num_parallel=line_data.num_parallel
+                num_parallel=line_data.num_parallel,
             )
             # if line connected to switch was split, write new line name to
             # switch data
@@ -2224,7 +2219,7 @@
                 length=line_length,
                 kind=line_data.kind,
                 type_info=line_data.type_info,
-                num_parallel=line_data.num_parallel
+                num_parallel=line_data.num_parallel,
             )
             # if line connected to switch was split, write new line name to
             # switch data
