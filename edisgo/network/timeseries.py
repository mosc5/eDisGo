import itertools
import logging
import os

import pandas as pd

from edisgo.io import timeseries_import
from edisgo.flex_opt import q_control
from edisgo.tools.tools import (
    assign_voltage_level_to_component,
    get_weather_cells_intersecting_with_grid_district,
)

logger = logging.getLogger("edisgo")


class TimeSeries:
    """
    Holds component-specific active and reactive power time series.

    All time series are fixed time series that in case of flexibilities result after
    application of a heuristic or optimisation. They can be used for power flow
    calculations.

    Also holds any raw time series data that was used to generate component-specific
    time series in attribute `time_series_raw`. See
    :class:`~.network.timeseries.TimeSeriesRaw` for more information.

    Other Parameters
    -----------------
    timeindex : :pandas:`pandas.DatetimeIndex<DatetimeIndex>`, optional
        Can be used to define a time range for which to obtain the provided
        time series and run power flow analysis. Default: None.

    Attributes
    -----------
    time_series_raw : :class:`~.network.timeseries.TimeSeriesRaw`
        Raw time series. See :class:`~.network.timeseries.TimeSeriesRaw` for  more
        information.

    """

    def __init__(self, **kwargs):

        self._timeindex = kwargs.get("timeindex", pd.DatetimeIndex([]))
        self.time_series_raw = TimeSeriesRaw()

    @property
    def timeindex(self):
        """
        Time index all time-dependent attributes are indexed by.

        Is used as default time steps in e.g. power flow analysis.

        Parameters
        -----------
        ind : :pandas:`pandas.DatetimeIndex<DatetimeIndex>`
            Time index all time-dependent attributes are indexed by.

        Returns
        -------
        :pandas:`pandas.DatetimeIndex<DatetimeIndex>`
            Time index all time-dependent attributes are indexed by.

        """
        return self._timeindex

    @timeindex.setter
    def timeindex(self, ind):
        if len(self._timeindex) > 0:
            # check if new time index is subset of existing time index
            if not ind.isin(self._timeindex).all():
                logger.warning(
                    "Not all time steps of new time index lie within existing "
                    "time index. This may cause problems later on."
                )
        self._timeindex = ind

    @property
    def generators_active_power(self):
        """
        Active power time series of generators in MW.

        Parameters
        ----------
        df : :pandas:`pandas.DataFrame<DataFrame>`
            Active power time series of all generators in topology in MW. Index of the
            dataframe is a time index and column names are names of generators.

        Returns
        -------
        :pandas:`pandas.DataFrame<DataFrame>`
            Active power time series of all generators in topology in MW for time steps
            given in :py:attr:`~timeindex`. For more information on the dataframe see
            input parameter `df`.

        """
        try:
            return self._generators_active_power.loc[self.timeindex, :]
        except Exception:
            return pd.DataFrame(index=self.timeindex)

    @generators_active_power.setter
    def generators_active_power(self, df):
        self._generators_active_power = df

    @property
    def generators_reactive_power(self):
        """
        Reactive power time series of generators in MVA.

        Parameters
        ----------
        df : :pandas:`pandas.DataFrame<DataFrame>`
            Reactive power time series of all generators in topology in MVA. Index of
            the dataframe is a time index and column names are names of generators.

        Returns
        -------
        :pandas:`pandas.DataFrame<DataFrame>`
            Reactive power time series of all generators in topology in MVA for time
            steps given in :py:attr:`~timeindex`. For more information on the dataframe
            see input parameter `df`.

        """
        try:
            return self._generators_reactive_power.loc[self.timeindex, :]
        except Exception:
            return pd.DataFrame(index=self.timeindex)

    @generators_reactive_power.setter
    def generators_reactive_power(self, df):
        self._generators_reactive_power = df

    @property
    def loads_active_power(self):
        """
        Active power time series of loads in MW.

        Parameters
        ----------
        df : :pandas:`pandas.DataFrame<DataFrame>`
            Active power time series of all loads in topology in MW. Index of the
            dataframe is a time index and column names are names of loads.

        Returns
        -------
        :pandas:`pandas.DataFrame<DataFrame>`
            Active power time series of all loads in topology in MW for time steps
            given in :py:attr:`~timeindex`. For more information on the dataframe see
            input parameter `df`.

        """
        try:
            return self._loads_active_power.loc[self.timeindex, :]
        except Exception:
            return pd.DataFrame(index=self.timeindex)

    @loads_active_power.setter
    def loads_active_power(self, df):
        self._loads_active_power = df

    @property
    def loads_reactive_power(self):
        """
        Reactive power time series of loads in MVA.

        Parameters
        ----------
        df : :pandas:`pandas.DataFrame<DataFrame>`
            Reactive power time series of all loads in topology in MVA. Index of
            the dataframe is a time index and column names are names of loads.

        Returns
        -------
        :pandas:`pandas.DataFrame<DataFrame>`
            Reactive power time series of all loads in topology in MVA for time
            steps given in :py:attr:`~timeindex`. For more information on the dataframe
            see input parameter `df`.

        """
        try:
            return self._loads_reactive_power.loc[self.timeindex, :]
        except Exception:
            return pd.DataFrame(index=self.timeindex)

    @loads_reactive_power.setter
    def loads_reactive_power(self, df):
        self._loads_reactive_power = df

    @property
    def storage_units_active_power(self):
        """
        Active power time series of storage units in MW.

        Parameters
        ----------
        df : :pandas:`pandas.DataFrame<DataFrame>`
            Active power time series of all storage units in topology in MW. Index of
            the dataframe is a time index and column names are names of storage units.

        Returns
        -------
        :pandas:`pandas.DataFrame<DataFrame>`
            Active power time series of all storage units in topology in MW for time
            steps given in :py:attr:`~timeindex`. For more information on the dataframe
            see input parameter `df`.

        """
        try:
            return self._storage_units_active_power.loc[self.timeindex, :]
        except Exception:
            return pd.DataFrame(index=self.timeindex)

    @storage_units_active_power.setter
    def storage_units_active_power(self, df):
        self._storage_units_active_power = df

    @property
    def storage_units_reactive_power(self):
        """
        Reactive power time series of storage units in MVA.

        Parameters
        ----------
        df : :pandas:`pandas.DataFrame<DataFrame>`
            Reactive power time series of all storage units in topology in MVA. Index of
            the dataframe is a time index and column names are names of storage units.

        Returns
        -------
        :pandas:`pandas.DataFrame<DataFrame>`
            Reactive power time series of all storage units in topology in MVA for time
            steps given in :py:attr:`~timeindex`. For more information on the dataframe
            see input parameter `df`.

        """
        try:
            return self._storage_units_reactive_power.loc[self.timeindex, :]
        except Exception:
            return pd.DataFrame(index=self.timeindex)

    @storage_units_reactive_power.setter
    def storage_units_reactive_power(self, df):
        self._storage_units_reactive_power = df

    def reset(self):
        """
        Resets all time series.

        Active and reactive power time series of all loads, generators and storage units
        are deleted, as well as everything stored in :py:attr:`~time_series_raw`.

        """
<<<<<<< HEAD
        self.generators_active_power = None
        self.loads_active_power = None
        self.storage_units_active_power = None
        self.time_series_raw = TimeSeriesRaw()
=======
        try:
            return self._charging_points_active_power.loc[self.timeindex, :]
        except Exception:
            return pd.DataFrame(index=self.timeindex)
>>>>>>> df78f492

    def set_active_power_manual(self, edisgo_object, ts_generators=None, ts_loads=None,
                                ts_storage_units=None):
        """
        Sets given component active power time series.

        If time series for a component were already set before, they are overwritten.

        Parameters
        ----------
        edisgo_object : :class:`~.EDisGo`
        ts_generators : :pandas:`pandas.DataFrame<DataFrame>`
            Active power time series in MW of generators. Index of the data frame is
            a datetime index. Columns contain generators names of generators to set
            time series for.
        ts_loads : :pandas:`pandas.DataFrame<DataFrame>`
            Active power time series in MW of loads. Index of the data frame is
            a datetime index. Columns contain load names of loads to set
            time series for.
        ts_storage_units : :pandas:`pandas.DataFrame<DataFrame>`
            Active power time series in MW of storage units. Index of the data frame is
            a datetime index. Columns contain storage unit names of storage units to set
            time series for.

        """
        self._set_manual(edisgo_object, "active", ts_generators=ts_generators,
                         ts_loads=ts_loads, ts_storage_units=ts_storage_units)

    def set_reactive_power_manual(self, edisgo_object, ts_generators=None,
                                  ts_loads=None, ts_storage_units=None):
        """
        Sets given component reactive power time series.

        If time series for a component were already set before, they are overwritten.

        Parameters
        ----------
        edisgo_object : :class:`~.EDisGo`
        ts_generators : :pandas:`pandas.DataFrame<DataFrame>`
            Reactive power time series in MVA of generators. Index of the data frame is
            a datetime index. Columns contain generators names of generators to set
            time series for.
        ts_loads : :pandas:`pandas.DataFrame<DataFrame>`
            Reactive power time series in MVA of loads. Index of the data frame is
            a datetime index. Columns contain load names of loads to set
            time series for.
        ts_storage_units : :pandas:`pandas.DataFrame<DataFrame>`
            Reactive power time series in MVA of storage units. Index of the data frame
            is a datetime index. Columns contain storage unit names of storage units to
            set time series for.

        """
<<<<<<< HEAD
        self._set_manual(edisgo_object, "reactive", ts_generators=ts_generators,
                         ts_loads=ts_loads, ts_storage_units=ts_storage_units)

    def _set_manual(self, edisgo_object, mode, ts_generators=None, ts_loads=None,
                    ts_storage_units=None):
        """
        Sets given component time series.
=======
        try:
            return self._charging_points_reactive_power.loc[self.timeindex, :]
        except Exception:
            return pd.DataFrame(index=self.timeindex)
>>>>>>> df78f492

        If time series for a component were already set before, they are overwritten.

        Parameters
        ----------
        edisgo_object : :class:`~.EDisGo`
        mode : str
            Defines whether to set active or reactive power time series. Possible
            options are "active" and "reactive".
        ts_generators : :pandas:`pandas.DataFrame<DataFrame>`
            Active or reactive power time series in MW or MVA of generators.
            Index of the data frame is a datetime index. Columns contain generator
            names of generators to set time series for.
        ts_loads : :pandas:`pandas.DataFrame<DataFrame>`
            Active or reactive power time series in MW or MVA of loads.
            Index of the data frame is a datetime index. Columns contain load names of
            loads to set time series for.
        ts_storage_units : :pandas:`pandas.DataFrame<DataFrame>`
            Active or reactive power time series in MW or MVA of storage units.
            Index of the data frame is a datetime index. Columns contain storage unit
            names of storage units to set time series for.

        """
        if ts_generators is not None:
            # check if all generators time series are provided for exist in the network
            # and only set time series for those that do
            comps_in_network = _check_if_components_exist(
                edisgo_object, ts_generators.columns, "generators")
            ts_generators = ts_generators.loc[:, comps_in_network]

            # drop generators time series from self.generators_(re)active_power that may
            # already exist for some of the given generators
            df_name = "generators_{}_power".format(mode)
            drop_component_time_series(
                obj=self, df_name=df_name,
                comp_names=ts_generators.columns
            )
            # set (re)active power
            _add_component_time_series(obj=self, df_name=df_name,
                                       ts_new=ts_generators)

        if ts_loads is not None:
            # check if all loads time series are provided for exist in the network
            # and only set time series for those that do
            comps_in_network = _check_if_components_exist(
                edisgo_object, ts_loads.columns, "loads")
            ts_loads = ts_loads.loc[:, comps_in_network]

            # drop load time series from self.loads_(re)active_power that may
            # already exist for some of the given loads
            df_name = "loads_{}_power".format(mode)
            drop_component_time_series(
                obj=self, df_name=df_name, comp_names=ts_loads.columns
            )
            # set (re)active power
            _add_component_time_series(obj=self, df_name=df_name,
                                       ts_new=ts_loads)

        if ts_storage_units is not None:
            # check if all storage units time series are provided for exist in the
            # network and only set time series for those that do
            comps_in_network = _check_if_components_exist(
                edisgo_object, ts_storage_units.columns, "storage_units")
            ts_storage_units = ts_storage_units.loc[:, comps_in_network]

            # drop storage unit time series from self.storage_units_(re)active_power
            # that may already exist for some of the given storage units
            df_name = "storage_units_{}_power".format(mode)
            drop_component_time_series(
                obj=self, df_name=df_name,
                comp_names=ts_storage_units.columns
            )
            # set (re)active power
            _add_component_time_series(obj=self, df_name=df_name,
                                       ts_new=ts_storage_units)

    def set_worst_case(self, edisgo_object, cases):
        """
        Sets demand and feed-in of all loads, generators and storage units for the
        specified worst cases.

        Possible worst cases are 'load_case' (heavy load flow case) and 'feed-in_case'
        (reverse power flow case). Each case is set up once for dimensioning of the MV
        grid ('load_case_mv'/'feed-in_case_mv') and once for the dimensioning of the LV
        grid ('load_case_lv'/'feed-in_case_lv'), as different simultaneity factors are
        assumed for the different voltage levels.

        Assumed simultaneity factors specified in the config section
        `worst_case_scale_factor` are used to generate active power demand or feed-in.
        For the reactive power behavior fixed cosphi is assumed. The power factors
        set in the config section `reactive_power_factor` and the power factor
        mode, defining whether components behave inductive or capacitive, given
        in the config section `reactive_power_mode`, are used.

        Component specific information is given below:

        * Generators

            Worst case feed-in time series are distinguished by technology (PV, wind
            and all other) and whether it is a load or feed-in case.
            In case of generator worst case time series it is not distinguished by
            whether it is used to analyse the MV or LV. However, both options are
            generated as it is distinguished in the case of loads.
            Worst case scaling factors for generators are specified in
            the config section `worst_case_scale_factor` through the parameters:
            'feed-in_case_feed-in_pv', 'feed-in_case_feed-in_wind',
            'feed-in_case_feed-in_other',
            'load_case_feed-in_pv', load_case_feed-in_wind', and
            'load_case_feed-in_other'.

            For reactive power a fixed cosphi is assumed. A different reactive power
            factor is used for generators in the MV and generators in the LV.
            The reactive power factors for generators are specified in
            the config section `reactive_power_factor` through the parameters:
            'mv_gen' and 'lv_gen'.

        * Conventional loads

            Worst case load time series are distinguished by whether it
            is a load or feed-in case and whether it used to analyse the MV or LV.
            Worst case scaling factors for conventional loads are specified in
            the config section `worst_case_scale_factor` through the parameters:
            'mv_feed-in_case_load', 'lv_feed-in_case_load', 'mv_load_case_load', and
            'lv_load_case_load'.

            For reactive power a fixed cosphi is assumed. A different reactive power
            factor is used for loads in the MV and loads in the LV.
            The reactive power factors for conventional loads are specified in
            the config section `reactive_power_factor` through the parameters:
            'mv_load' and 'lv_load'.

        * Charging points

            Worst case demand time series are distinguished by use case (home charging,
            work charging, public (slow) charging and HPC), by whether it is a load or
            feed-in case and by whether it used to analyse the MV or LV.
            Worst case scaling factors for charging points are specified in
            the config section `worst_case_scale_factor` through the parameters:
            'mv_feed-in_case_cp_home', 'mv_feed-in_case_cp_work',
            'mv_feed-in_case_cp_public', and 'mv_feed-in_case_cp_hpc',
            'lv_feed-in_case_cp_home', 'lv_feed-in_case_cp_work',
            'lv_feed-in_case_cp_public', and 'lv_feed-in_case_cp_hpc',
            'mv_load-in_case_cp_home', 'mv_load-in_case_cp_work',
            'mv_load-in_case_cp_public', and 'mv_load-in_case_cp_hpc',
            'lv_load-in_case_cp_home', 'lv_load-in_case_cp_work',
            'lv_load-in_case_cp_public', and 'lv_load-in_case_cp_hpc'.

            For reactive power a fixed cosphi is assumed. A different reactive power
            factor is used for charging points in the MV and charging points in the LV.
            The reactive power factors for charging points are specified in
            the config section `reactive_power_factor` through the parameters:
            'mv_cp' and 'lv_cp'.

        * Heat pumps

            Worst case demand time series are distinguished by whether it is a load or
            feed-in case and by whether it used to analyse the MV or LV.
            Worst case scaling factors for heat pumps are specified in
            the config section `worst_case_scale_factor` through the parameters:
            'mv_feed-in_case_hp', 'lv_feed-in_case_hp', 'mv_load_case_hp', and
            'lv_load_case_hp'.

            For reactive power a fixed cosphi is assumed. A different reactive power
            factor is used for heat pumps in the MV and heat pumps in the LV.
            The reactive power factors for heat pumps are specified in
            the config section `reactive_power_factor` through the parameters:
            'mv_hp' and 'lv_hp'.

        * Storage units

            Worst case feed-in time series are distinguished by whether it is a load or
            feed-in case.
            In case of storage units worst case time series it is not distinguished by
            whether it is used to analyse the MV or LV. However, both options are
            generated as it is distinguished in the case of loads.
            Worst case scaling factors for storage units are specified in
            the config section `worst_case_scale_factor` through the parameters:
            'feed-in_case_storage' and 'load_case_storage'.

            For reactive power a fixed cosphi is assumed. A different reactive power
            factor is used for storage units in the MV and storage units in the LV.
            The reactive power factors for storage units are specified in
            the config section `reactive_power_factor` through the parameters:
            'mv_storage' and 'lv_storage'.

        Parameters
        ----------
        edisgo_object : :class:`~.EDisGo`
        cases : list(str)
            List with worst-cases to generate time series for. Can be
            'feed-in_case', 'load_case' or both.

        Notes
        -----
        Loads for which type information is not set are handled as conventional loads.

        """
        # reset all time series
        self.reset()

        # create a mapping from worst case cases to time stamps needed for pypsa
        worst_cases = ["_".join(case) for case in itertools.product(
            cases, ["mv", "lv"])]
        time_stamps = pd.date_range(
            "1/1/1970", periods=len(worst_cases), freq="H"
        )
        self.timeindex_worst_cases = pd.Series(time_stamps, index=worst_cases)
        self.timeindex = time_stamps

        if not edisgo_object.topology.generators_df.empty:
            # assign voltage level for reactive power
            df = assign_voltage_level_to_component(
                edisgo_object.topology.generators_df, edisgo_object.topology.buses_df)
            p, q = self._worst_case_generators(
                cases, df, edisgo_object.config
            )
            # change index and set p and q
            self.generators_active_power = p.rename(index=self.timeindex_worst_cases)
            self.generators_reactive_power = q.rename(index=self.timeindex_worst_cases)

        if not edisgo_object.topology.loads_df.empty:
            # assign voltage level for reactive power
            df = assign_voltage_level_to_component(
                edisgo_object.topology.loads_df, edisgo_object.topology.buses_df)
            # conventional loads
            df_tmp = df[df.type == "conventional_load"]
            if not df_tmp.empty:
                p, q = self._worst_case_conventional_load(
                        cases, df_tmp, edisgo_object.config
                )
                # change index and set p and q
                self.loads_active_power = p.rename(index=self.timeindex_worst_cases)
                self.loads_reactive_power = q.rename(index=self.timeindex_worst_cases)
            # charging points
            df_tmp = df[df.type == "charging_point"]
            if not df_tmp.empty:
                p, q = self._worst_case_charging_points(
                    cases, df_tmp, edisgo_object.config
                )
                # change index and set p and q
                p = p.rename(index=self.timeindex_worst_cases)
                q = q.rename(index=self.timeindex_worst_cases)
                self.loads_active_power = pd.concat(
                    [self.loads_active_power, p],
                    axis=1
                )
                self.loads_reactive_power = pd.concat(
                    [self.loads_reactive_power, q],
                    axis=1
                )
            # heat pumps
            df_tmp = df[df.type == "heat_pump"]
            if not df_tmp.empty:
                p, q = self._worst_case_heat_pumps(
                    cases, df_tmp, edisgo_object.config
                )
                # change index and set p and q
                p = p.rename(index=self.timeindex_worst_cases)
                q = q.rename(index=self.timeindex_worst_cases)
                self.loads_active_power = pd.concat(
                    [self.loads_active_power, p],
                    axis=1
                )
                self.loads_reactive_power = pd.concat(
                    [self.loads_reactive_power, q],
                    axis=1
                )
            # check if there are loads without time series remaining and if so, handle
            # them as conventional loads
            loads_without_ts = list(
                set(df.index) - set(self.loads_active_power.columns))
            if len(loads_without_ts) > 0:
                logging.warning(
                    "There are loads where information on type of load is missing. "
                    "Handled types are 'conventional_load', 'charging_point', and "
                    "'heat_pump'. Loads with missing type information are handled as "
                    "conventional loads. If this is not the wanted behavior, please "
                    "set type information. This concerns the following "
                    "loads: {}.".format(loads_without_ts)
                )
                p, q = self._worst_case_conventional_load(
                        cases, df.loc[loads_without_ts, :], edisgo_object.config
                )
                # change index and set p and q
                p = p.rename(index=self.timeindex_worst_cases)
                q = q.rename(index=self.timeindex_worst_cases)
                self.loads_active_power = pd.concat(
                    [self.loads_active_power, p],
                    axis=1
                )
                self.loads_reactive_power = pd.concat(
                    [self.loads_reactive_power, q],
                    axis=1
                )
        if not edisgo_object.topology.storage_units_df.empty:
            # assign voltage level for reactive power
            df = assign_voltage_level_to_component(
                edisgo_object.topology.storage_units_df,
                edisgo_object.topology.buses_df)
            p, q = self._worst_case_storage_units(
                    cases, df, edisgo_object.config
            )
            # change index and set p and q
            self.storage_units_active_power = p.rename(index=self.timeindex_worst_cases)
            self.storage_units_reactive_power = q.rename(
                index=self.timeindex_worst_cases)

    def _worst_case_generators(self, cases, df, configs):
        """
        Get feed-in of generators for worst case analyses.

        See :py:attr:`~set_worst_case` for further information.

        Parameters
        ----------
        cases : list(str)
            List with worst-cases to generate time series for. Can be
            'feed-in_case', 'load_case' or both.
        df : :pandas:`pandas.DataFrame<DataFrame>`
            Dataframe with information on generators in the format of
            :attr:`~.network.topology.Topology.generators_df` with additional column
            "voltage_level".
        configs : :class:`~.tools.config.Config`
            Configuration data with assumed simultaneity factors and reactive power
            behavior.

        Returns
        -------
        (:pandas:`pandas.DataFrame<DataFrame>`, :pandas:`pandas.DataFrame<DataFrame>`)
            Active and reactive power (in MW and MVA, respectively) in each case for
            each generator. The index of the dataframe contains the case and the columns
            are the generator names.

        """
        # check that all generators have information on nominal power, technology type,
        # and voltage level they are in
        df = df.loc[:, ["p_nom", "voltage_level", "type"]]
        check = df.isnull().any(axis=1)
        if check.any():
            raise AttributeError(
                "The following generators have missing information on "
                "nominal power, technology type or voltage level: {}.".format(
                    check[check].index.values)
            )

        # active power
        # get worst case configurations
        worst_case_scale_factors = configs["worst_case_scale_factor"]
        # get power scaling factors for different technologies, voltage levels and
        # feed-in/load case
        types = ["pv", "wind", "other"]
        power_scaling = pd.DataFrame(columns=types)
        for t in types:
            for case in cases:
                power_scaling.at["{}_{}".format(case, "mv"), t] = (
                    worst_case_scale_factors[
                        "{}_feed-in_{}".format(case, t)]
                )
                power_scaling.at["{}_{}".format(case, "lv"), t] = power_scaling.at[
                    "{}_{}".format(case, "mv"), t]
        # calculate active power of generators
        active_power = pd.concat(
            [power_scaling.pv.to_frame("p_nom").dot(
                df[df.type == "solar"].loc[:, ["p_nom"]].T),
             power_scaling.wind.to_frame("p_nom").dot(
                 df[df.type == "wind"].loc[:, ["p_nom"]].T),
                power_scaling.other.to_frame("p_nom").dot(
                    df[~df.type.isin(["solar", "wind"])].loc[:, ["p_nom"]].T)
             ], axis=1
        )

        # reactive power
        # get worst case configurations for each generator
        power_factor = q_control._fixed_cosphi_default_power_factor(
            df, "generators", configs)
        q_sign = q_control._fixed_cosphi_default_reactive_power_sign(
            df, "generators", configs)
        # write reactive power configuration to TimeSeriesRaw
        self.time_series_raw.q_control = pd.concat([
            self.time_series_raw.q_control,
            pd.DataFrame(
                index=df.index,
                data={"type": "fixed_cosphi",
                      "q_sign": q_sign,
                      "power_factor": power_factor
                      }
            )]
        )
        # calculate reactive power of generators
        reactive_power = q_control.fixed_cosphi(
            active_power, q_sign, power_factor)
        return active_power, reactive_power

    def _worst_case_conventional_load(self, cases, df, configs):
        """
        Get demand of conventional loads for worst case analyses.

        See :py:attr:`~set_worst_case` for further information.

        Parameters
        ----------
        cases : list(str)
            List with worst-cases to generate time series for. Can be
            'feed-in_case', 'load_case' or both.
        df : :pandas:`pandas.DataFrame<DataFrame>`
            Dataframe with information on conventional loads in the format of
            :attr:`~.network.topology.Topology.loads_df` with additional column
            "voltage_level".
        configs : :class:`~.tools.config.Config`
            Configuration data with assumed simultaneity factors and reactive power
            behavior.

        Returns
        -------
        (:pandas:`pandas.DataFrame<DataFrame>`, :pandas:`pandas.DataFrame<DataFrame>`)
            Active and reactive power (in MW and MVA, respectively) in each case for
            each load. The index of the dataframe contains the case and the columns
            are the load names.

        """
        # check that all loads have information on nominal power (grid connection power)
        # and voltage level they are in
        df = df.loc[:, ["p_nom", "voltage_level"]]
        check = df.isnull().any(axis=1)
        if check.any():
            raise AttributeError(
                "The following loads have missing information on "
                "grid connection power or voltage level: {}.".format(
                    check[check].index.values)
            )

        # active power
        # get worst case configurations
        worst_case_scale_factors = configs["worst_case_scale_factor"]
        # get power scaling factors for different voltage levels and feed-in/load case
        power_scaling = pd.Series()
        for case in cases:
            for voltage_level in ["mv", "lv"]:
                power_scaling.at["{}_{}".format(case, voltage_level)] = (
                    worst_case_scale_factors[
                        "{}_{}_load".format(voltage_level, case)]
                )
        # calculate active power of loads
        active_power = power_scaling.to_frame("p_nom").dot(
            df.loc[:, ["p_nom"]].T)

        # reactive power
        # get worst case configurations for each load
        power_factor = q_control._fixed_cosphi_default_power_factor(
            df, "loads", configs)
        q_sign = q_control._fixed_cosphi_default_reactive_power_sign(
            df, "loads", configs)
        # write reactive power configuration to TimeSeriesRaw
        self.time_series_raw.q_control = pd.concat([
            self.time_series_raw.q_control,
            pd.DataFrame(
                index=df.index,
                data={"type": "fixed_cosphi",
                      "q_sign": q_sign,
                      "power_factor": power_factor
                      }
            )]
        )
        # calculate reactive power of loads
        reactive_power = q_control.fixed_cosphi(
            active_power, q_sign, power_factor)
        return active_power, reactive_power

    def _worst_case_charging_points(self, cases, df, configs):
        """
        Get demand of charging points for worst case analyses.

        See :py:attr:`~set_worst_case` for further information.

        Parameters
        ----------
        cases : list(str)
            List with worst-cases to generate time series for. Can be
            'feed-in_case', 'load_case' or both.
        df : :pandas:`pandas.DataFrame<DataFrame>`
            Dataframe with information on charging points in the format of
            :attr:`~.network.topology.Topology.loads_df` with additional column
            "voltage_level".
        configs : :class:`~.tools.config.Config`
            Configuration data with assumed simultaneity factors and reactive power
            behavior.

        Returns
        -------
        (:pandas:`pandas.DataFrame<DataFrame>`, :pandas:`pandas.DataFrame<DataFrame>`)
            Active and reactive power (in MW and MVA, respectively) in each case for
            each charging point. The index of the dataframe contains the case and the
            columns are the charging point names.

        """
        # check that all charging points have information on nominal power,
        # sector (use case), and voltage level they are in
        df = df.loc[:, ["p_nom", "voltage_level", "sector"]]
        check = df.isnull().any(axis=1)
        if check.any():
            raise AttributeError(
                "The following charging points have missing information on "
                "nominal power, use case or voltage level: {}.".format(
                    check[check].index.values)
            )
        # check that there is no invalid sector (only "home", "work", "public", and
        # "hpc" allowed)
        use_cases = ["home", "work", "public", "hpc"]
        sectors = df.sector.unique()
        diff = list(set(sectors) - set(use_cases))
        if len(diff) > 0:
            raise AttributeError(
                "The following charging points have a use case no worst case "
                "simultaneity factor is defined for: {}.".format(
                    df[df.sector.isin(diff)].index.values)
            )

        # active power
        # get worst case configurations
        worst_case_scale_factors = configs["worst_case_scale_factor"]
        # get power scaling factors for different use cases, voltage levels and
        # feed-in/load case
        power_scaling = pd.DataFrame(columns=sectors)
        for s in sectors:
            for case in cases:
                for voltage_level in ["mv", "lv"]:
                    power_scaling.at["{}_{}".format(case, voltage_level), s] = (
                        worst_case_scale_factors[
                            "{}_{}_cp_{}".format(voltage_level, case, s)]
                    )
        # calculate active power of charging points
        active_power = pd.concat(
            [power_scaling.loc[:, s].to_frame("p_nom").dot(
                 df[df.sector == s].loc[:, ["p_nom"]].T) for s in sectors
             ], axis=1
        )

        # reactive power
        # get worst case configurations for each charging point
        power_factor = q_control._fixed_cosphi_default_power_factor(
            df, "charging_points", configs)
        q_sign = q_control._fixed_cosphi_default_reactive_power_sign(
            df, "charging_points", configs)
        # write reactive power configuration to TimeSeriesRaw
        self.time_series_raw.q_control = pd.concat([
            self.time_series_raw.q_control,
            pd.DataFrame(
                index=df.index,
                data={"type": "fixed_cosphi",
                      "q_sign": q_sign,
                      "power_factor": power_factor
                      }
            )]
        )
        # calculate reactive power of charging points
        reactive_power = q_control.fixed_cosphi(
            active_power, q_sign, power_factor)
        return active_power, reactive_power

    def _worst_case_heat_pumps(self, cases, df, configs):
        """
        Get demand of heat pumps for worst case analyses.

        See :py:attr:`~set_worst_case` for further information.

        Parameters
        ----------
        cases : list(str)
            List with worst-cases to generate time series for. Can be
            'feed-in_case', 'load_case' or both.
        df : :pandas:`pandas.DataFrame<DataFrame>`
            Dataframe with information on heat pumps in the format of
            :attr:`~.network.topology.Topology.loads_df` with additional column
            "voltage_level".
        configs : :class:`~.tools.config.Config`
            Configuration data with assumed simultaneity factors and reactive power
            behavior.

        Returns
        -------
        (:pandas:`pandas.DataFrame<DataFrame>`, :pandas:`pandas.DataFrame<DataFrame>`)
            Active and reactive power (in MW and MVA, respectively) in each case for
            each heat pump. The index of the dataframe contains the case and the columns
            are the heat pump names.

        """
        # check that all heat pumps have information on nominal power, and voltage level
        # they are in
        df = df.loc[:, ["p_nom", "voltage_level"]]
        check = df.isnull().any(axis=1)
        if check.any():
            raise AttributeError(
                "The following heat pumps have missing information on "
                "nominal power or voltage level: {}.".format(
                    check[check].index.values)
            )

        # active power
        # get worst case configurations
        worst_case_scale_factors = configs["worst_case_scale_factor"]
        # get power scaling factors for different voltage levels and feed-in/load case
        power_scaling = pd.Series()
        for case in cases:
            for voltage_level in ["mv", "lv"]:
                power_scaling.at["{}_{}".format(case, voltage_level)] = (
                    worst_case_scale_factors[
                        "{}_{}_hp".format(voltage_level, case)]
                )
        # calculate active power of heat pumps
        active_power = power_scaling.to_frame("p_nom").dot(df.loc[:, ["p_nom"]].T)

        # reactive power
        # get worst case configurations for each heat pump
        power_factor = q_control._fixed_cosphi_default_power_factor(
            df, "heat_pumps", configs)
        q_sign = q_control._fixed_cosphi_default_reactive_power_sign(
            df, "heat_pumps", configs)
        # write reactive power configuration to TimeSeriesRaw
        self.time_series_raw.q_control = pd.concat([
            self.time_series_raw.q_control,
            pd.DataFrame(
                index=df.index,
                data={"type": "fixed_cosphi",
                      "q_sign": q_sign,
                      "power_factor": power_factor
                      }
            )]
        )
        # calculate reactive power of heat pumps
        reactive_power = q_control.fixed_cosphi(
            active_power, q_sign, power_factor)
        return active_power, reactive_power

<<<<<<< HEAD
    def _worst_case_storage_units(self, cases, df, configs):
        """
        Get charging and discharging of storage units for worst case analyses.
=======
    Parameters
    ----------
    edisgo_obj : :class:`~.EDisGo`
        The eDisGo data container
    mode : :obj:`str`, optional
        Mode must be set in case of worst-case analyses and can either be
        'worst-case' (both feed-in and load case), 'worst-case-feedin' (only
        feed-in case) or 'worst-case-load' (only load case). All other
        parameters except of `config-data` will be ignored. Default: None.
        Mode can also be set to manual in order to give standard timeseries,
        that are not obtained from oedb or demandlib.
    timeseries_generation_fluctuating : :obj:`str` or \
        :pandas:`pandas.DataFrame<dataframe>`, optional
        Parameter used to obtain time series for active power feed-in of
        fluctuating renewables wind and solar.
        Possible options are:

        * 'oedb'
          Time series for 2011 are obtained from the OpenEnergy DataBase.
        * :pandas:`pandas.DataFrame<dataframe>`
          DataFrame with time series, normalized with corresponding capacity.
          Time series can either be aggregated by technology type or by type
          and weather cell ID. In the first case columns of the DataFrame are
          'solar' and 'wind'; in the second case columns need to be a
          :pandas:`pandas.MultiIndex<multiindex>` with the first level
          containing the type and the second level the weather cell ID.

        Default: None.
    timeseries_generation_dispatchable : :pandas:`pandas.DataFrame<dataframe>`, optional
        DataFrame with time series for active power of each (aggregated)
        type of dispatchable generator normalized with corresponding capacity.
        Columns represent generator type:

        * 'gas'
        * 'coal'
        * 'biomass'
        * 'other'
        * ...

        Use 'other' if you don't want to explicitly provide every possible
        type. Default: None.
    timeseries_generation_reactive_power : :pandas:`pandas.DataFrame<dataframe>`, \
        optional
        DataFrame with time series of normalized reactive power (normalized by
        the rated nominal active power) per technology and weather cell. Index
        needs to be a :pandas:`pandas.DatetimeIndex<DatetimeIndex>`.
        Columns represent generator type and can be a MultiIndex column
        containing the weather cell ID in the second level. If the technology
        doesn't contain weather cell information i.e. if it is other than solar
        and wind generation, this second level can be left as an empty string ''.

        Default: None.
    timeseries_load : :obj:`str` or :pandas:`pandas.DataFrame<dataframe>`, optional
        Parameter used to obtain time series of active power of (cumulative)
        loads.
        Possible options are:

        * 'demandlib'
          Time series are generated using the oemof demandlib.
        * :pandas:`pandas.DataFrame<dataframe>`
          DataFrame with load time series of each (cumulative) type of load
          normalized with corresponding annual energy demand.
          Columns represent load type:

          * 'residential'
          * 'retail'
          * 'industrial'
          * 'agricultural'

        Default: None.
    timeseries_load_reactive_power : :pandas:`pandas.DataFrame<dataframe>`, optional
        Parameter to get the time series of the reactive power of loads. It should be a
        DataFrame with time series of normalized reactive power (normalized by
        annual energy demand) per load sector. Index needs to be a
        :pandas:`pandas.DatetimeIndex<DatetimeIndex>`.
        Columns represent load type:

          * 'residential'
          * 'retail'
          * 'industrial'
          * 'agricultural'

        Default: None.
    timeindex : :pandas:`pandas.DatetimeIndex<DatetimeIndex>`
        Can be used to define a time range for which to obtain load time series
        and feed-in time series of fluctuating renewables or to define time
        ranges of the given time series that will be used in the analysis.
>>>>>>> df78f492

        See :py:attr:`~set_worst_case` for further information.

        Parameters
        ----------
        cases : list(str)
            List with worst-cases to generate time series for. Can be
            'feed-in_case', 'load_case' or both.
        df : :pandas:`pandas.DataFrame<DataFrame>`
            Dataframe with information on generators in the format of
            :attr:`~.network.topology.Topology.generators_df` with additional column
            "voltage_level".
        configs : :class:`~.tools.config.Config`
            Configuration data with assumed simultaneity factors and reactive power
            behavior.

        Returns
        -------
        (:pandas:`pandas.DataFrame<DataFrame>`, :pandas:`pandas.DataFrame<DataFrame>`)
            Active and reactive power (in MW and MVA, respectively) in each case for
            each storage. The index of the dataframe contains the case and the columns
            are the storage names.

<<<<<<< HEAD
        """
        # check that all storage units have information on nominal power
        # and voltage level they are in
        df = df.loc[:, ["p_nom", "voltage_level"]]
        check = df.isnull().any(axis=1)
        if check.any():
            raise AttributeError(
                "The following storage units have missing information on "
                "nominal power or voltage level: {}.".format(
                    check[check].index.values)
            )

        # active power
        # get worst case configurations
        worst_case_scale_factors = configs["worst_case_scale_factor"]
        # get power scaling factors for different voltage levels and feed-in/load case
        power_scaling = pd.Series()
        for case in cases:
            power_scaling.at["{}_{}".format(case, "mv")] = (
                worst_case_scale_factors[
                    "{}_storage".format(case)]
=======
            if kwargs.get("charging_points_active_power", None) is not None:
                edisgo_obj.timeseries.charging_points_active_power = kwargs.get(
                    "charging_points_active_power"
                )
            if kwargs.get("charging_points_reactive_power", None) is not None:
                edisgo_obj.timeseries.charging_points_reactive_power = kwargs.get(
                    "charging_points_reactive_power"
                )
        else:
            raise ValueError("{} is not a valid mode.".format(mode))
    else:
        config_data = edisgo_obj.config

        weather_cell_ids = get_weather_cells_intersecting_with_grid_district(edisgo_obj)

        # feed-in time series of fluctuating renewables
        ts = kwargs.get("timeseries_generation_fluctuating", None)
        if isinstance(ts, pd.DataFrame):
            edisgo_obj.timeseries.generation_fluctuating = ts
        elif isinstance(ts, str) and ts == "oedb":
            edisgo_obj.timeseries.generation_fluctuating = (
                timeseries_import.feedin_oedb(
                    config_data, weather_cell_ids, kwargs.get("timeindex", None)
                )
            )
        else:
            raise ValueError(
                "Your input for 'timeseries_generation_fluctuating' is not valid. "
                f"Mode: {mode}"
            )
        # feed-in time series for dispatchable generators
        ts = kwargs.get("timeseries_generation_dispatchable", None)
        if isinstance(ts, pd.DataFrame):
            edisgo_obj.timeseries.generation_dispatchable = ts
        else:
            # check if there are any dispatchable generators, and
            # throw error if there are
            gens = edisgo_obj.topology.generators_df
            if not (gens.type.isin(["solar", "wind"])).all():
                raise ValueError(
                    "Your input for 'timeseries_generation_dispatchable' "
                    f"is not valid. Mode: {mode}"
                )
        # reactive power time series for all generators
        ts = kwargs.get("timeseries_generation_reactive_power", None)
        if isinstance(ts, pd.DataFrame):
            edisgo_obj.timeseries.generation_reactive_power = ts
        # set time index
        if kwargs.get("timeindex", None) is not None:
            edisgo_obj.timeseries.timeindex = kwargs.get("timeindex")
        else:
            edisgo_obj.timeseries.timeindex = (
                edisgo_obj.timeseries.generation_fluctuating.index
            )

        # load time series
        ts = kwargs.get("timeseries_load", None)
        if isinstance(ts, pd.DataFrame):
            edisgo_obj.timeseries.load = ts
        elif ts == "demandlib":
            edisgo_obj.timeseries.load = timeseries_import.load_time_series_demandlib(
                config_data, year=edisgo_obj.timeseries.timeindex[0].year
            )
        else:
            raise ValueError(
                f"Your input for 'timeseries_load' is not valid. Mode: {mode}"
>>>>>>> df78f492
            )
            power_scaling.at["{}_{}".format(case, "lv")] = power_scaling.at[
                "{}_{}".format(case, "mv")]
        # calculate active power of loads
        active_power = power_scaling.to_frame("p_nom").dot(
            df.loc[:, ["p_nom"]].T)

        # reactive power
        # get worst case configurations for each load
        power_factor = q_control._fixed_cosphi_default_power_factor(
            df, "storage_units", configs)
        q_sign = q_control._fixed_cosphi_default_reactive_power_sign(
            df, "storage_units", configs)
        # write reactive power configuration to TimeSeriesRaw
        self.time_series_raw.q_control = pd.concat([
            self.time_series_raw.q_control,
            pd.DataFrame(
                index=df.index,
                data={"type": "fixed_cosphi",
                      "q_sign": q_sign,
                      "power_factor": power_factor
                      }
            )]
        )
        # calculate reactive power of loads
        reactive_power = q_control.fixed_cosphi(
            active_power, q_sign, power_factor)
        return active_power, reactive_power

    def predefined_fluctuating_generators_by_technology(
            self, edisgo_object, ts_generators, generator_names=None):
        """
        Set active power feed-in time series for fluctuating generators by technology.

        In case time series are provided per technology and weather cell ID, active
        power feed-in time series are also set by technology and weather cell ID.

        Parameters
        ----------
        edisgo_object : :class:`~.EDisGo`
        ts_generators : str or :pandas:`pandas.DataFrame<dataframe>`
            Defines which technology-specific or technology and weather cell specific
            active power time series to use.
            Possible options are:

            * 'oedb'

                Technology and weather cell specific hourly feed-in time series are
                obtained from the OpenEnergy DataBase for the weather year 2011. See
                :func:`edisgo.io.timeseries_import.import_feedin_timeseries` for more
                information.

            * :pandas:`pandas.DataFrame<dataframe>`

                DataFrame with self-provided feed-in time series per technology or
                per technology and weather cell ID normalized to a nominal capacity
                of 1.
                In case time series are provided only by technology, columns of the
                DataFrame contain the technology type as string.
                In case time series are provided by technology and weather cell ID
                columns need to be a :pandas:`pandas.MultiIndex<MultiIndex>` with the
                first level containing the technology as string and the second level
                the weather cell ID as integer.
                Index needs to be a :pandas:`pandas.DatetimeIndex<DatetimeIndex>`.

                When importing a ding0 grid and/or using predefined scenarios
                of the future generator park,
                each generator has an assigned weather cell ID that identifies the
                weather data cell from the weather data set used in the research
                project `open_eGo <https://openegoproject.wordpress.com/>`_ to
                determine feed-in profiles. The weather cell ID can be retrieved
                from column `weather_cell_id` in
                :attr:`~.network.topology.Topology.generators_df` and could be
                overwritten to use own weather cells.

        generator_names : list(str)
            Defines for which fluctuating generators to use technology-specific time
            series. If None, all generators technology (and weather cell) specific time
            series are provided for are used. In case the time series are retrieved from
            the oedb, all solar and wind generators are used.

        """
        # in case time series from oedb are used, retrieve oedb time series
        if isinstance(ts_generators, str) and ts_generators == "oedb":
            weather_cell_ids = get_weather_cells_intersecting_with_grid_district(
                edisgo_object)
            ts_generators = timeseries_import.feedin_oedb(
                edisgo_object.config, weather_cell_ids, self.timeindex)
        elif not isinstance(ts_generators, pd.DataFrame):
            raise ValueError(
                "'ts_generators' must either be a pandas DataFrame or 'oedb'."
            )

        # write to TimeSeriesRaw
        self.time_series_raw.fluctuating_generators_active_power_by_technology = (
            ts_generators
        )

        # set generator_names if None
        if generator_names is None:
            if isinstance(
                    ts_generators.columns, pd.MultiIndex
            ):
                technologies = ts_generators.columns.levels[0].unique()
                weather_cell_ids = ts_generators.columns.levels[1].unique()
                generator_names = edisgo_object.topology.generators_df[
                    (edisgo_object.topology.generators_df.type.isin(technologies)) &
                    (edisgo_object.topology.generators_df.weather_cell_id.isin(
                        weather_cell_ids))].index
            else:
                technologies = ts_generators.columns.unique()
                generator_names = edisgo_object.topology.generators_df[
                    edisgo_object.topology.generators_df.type.isin(
                        technologies)].index
        generator_names = _check_if_components_exist(
            edisgo_object, generator_names, "generators")
        generators_df = edisgo_object.topology.generators_df.loc[generator_names, :]

        # drop existing time series
        drop_component_time_series(
            obj=self, df_name="generators_active_power",
            comp_names=generator_names
        )

        # scale time series by nominal power
        if isinstance(
                ts_generators.columns, pd.MultiIndex
        ):
            ts_scaled = generators_df.apply(
                lambda x: ts_generators[x.type][x.weather_cell_id].T * x.p_nom,
                axis=1,
            ).T
        else:
            ts_scaled = generators_df.apply(
                lambda x: ts_generators[x.type].T * x.p_nom,
                axis=1,
            ).T
        if not ts_scaled.empty:
            self.generators_active_power = pd.concat(
                [
                    self.generators_active_power,
                    ts_scaled,
                ],
                axis=1,
                sort=False,
            )

    def predefined_dispatchable_generators_by_technology(
            self, edisgo_object, ts_generators, generator_names=None):
        """
        Set active power feed-in time series for dispatchable generators by technology.

        Parameters
        ----------
        edisgo_object : :class:`~.EDisGo`
        ts_generators : :pandas:`pandas.DataFrame<dataframe>`
            DataFrame with self-provided active power time series of each
            type of dispatchable generator normalized to a nominal capacity of 1.
            Columns contain the technology type as string, e.g. 'gas', 'coal'.
            Use 'other' if you don't want to explicitly provide a time series for every
            possible technology. In the current grid existing generator technologies
            can be retrieved from column `type` in
            :attr:`~.network.topology.Topology.generators_df`.
            Index needs to be a :pandas:`pandas.DatetimeIndex<DatetimeIndex>`.
        generator_names : list(str)
            Defines for which dispatchable generators to use technology-specific time
            series. If None, all dispatchable generators technology-specific time series
            are provided for are used. In case `ts_generators` contains a column
            'other', all dispatchable generators in the network (i.e. all but solar and
            wind generators) are used.

        """
        if not isinstance(ts_generators, pd.DataFrame):
            raise ValueError(
                "'ts_generators' must be a pandas DataFrame."
            )

        # write to TimeSeriesRaw
        self.time_series_raw.dispatchable_generators_active_power_by_technology = (
            ts_generators
        )

        # set generator_names if None
        if generator_names is None:
            if "other" in ts_generators.columns:
                generator_names = edisgo_object.topology.generators_df[
                    ~edisgo_object.topology.generators_df.type.isin(
                        ["solar", "wind"])].index
            else:
                generator_names = edisgo_object.topology.generators_df[
                    edisgo_object.topology.generators_df.type.isin(
                        ts_generators.columns)].index
        generator_names = _check_if_components_exist(
            edisgo_object, generator_names, "generators")
        generators_df = edisgo_object.topology.generators_df.loc[generator_names, :]

        # drop existing time series
        drop_component_time_series(
            obj=self, df_name="generators_active_power",
            comp_names=generator_names
        )

        # scale time series by nominal power
        ts_scaled = generators_df.apply(
            lambda x: ts_generators[
                          x.type] * x.p_nom
            if x.type in ts_generators.columns
            else ts_generators["other"] * x.p_nom,
            axis=1,
        ).T
        if not ts_scaled.empty:
            self.generators_active_power = pd.concat(
                [
                    self.generators_active_power,
                    ts_scaled,
                ],
                axis=1,
                sort=False,
            )

    def predefined_conventional_loads_by_sector(
            self, edisgo_object, ts_loads, load_names=None):
        """
        Set active power demand time series for conventional loads by sector.

        Parameters
        ----------
        edisgo_object : :class:`~.EDisGo`
        ts_loads : str or :pandas:`pandas.DataFrame<DataFrame>`
            Defines which sector-specific active power time series to use.
            Possible options are:

            * 'demandlib'

                Time series for the year specified :py:attr:`~timeindex` are
                generated using standard electric load profiles from the oemof
                `demandlib <https://github.com/oemof/demandlib/>`_.
                The demandlib provides sector-specific time series for the sectors
                'residential', 'retail', 'industrial', and 'agricultural'.

            * :pandas:`pandas.DataFrame<DataFrame>`

                DataFrame with load time series per sector normalized to an annual
                consumption of 1. Index needs to
                be a :pandas:`pandas.DatetimeIndex<DatetimeIndex>`.
                Columns contain the sector as string.
                In the current grid existing load types can be retrieved from column
                `sector` in :attr:`~.network.topology.Topology.loads_df` (make sure to
                select `type` 'conventional_load').
                In ding0 grid the differentiated sectors are 'residential', 'retail',
                'industrial', and 'agricultural'.
        load_names : list(str)
            Defines for which conventional loads to use sector-specific time series.
            If None, all loads of sectors for which sector-specific time series are
            provided are used. In case the demandlib is used, all loads of sectors
            'residential', 'retail', 'industrial', and 'agricultural' are used.

        """
        # in case time series from demandlib are used, retrieve demandlib time series
        if isinstance(ts_loads, str) and ts_loads == "demandlib":
            ts_loads = \
                timeseries_import.load_time_series_demandlib(
                    edisgo_object.config,
                    year=self.timeindex[0].year
                )
        elif not isinstance(ts_loads, pd.DataFrame):
            raise ValueError(
                "'ts_loads' must either be a pandas DataFrame or 'demandlib'.")

        # write to TimeSeriesRaw
        self.time_series_raw.conventional_loads_active_power_by_sector = ts_loads

        # set load_names if None
        if load_names is None:
            sectors = ts_loads.columns.unique()
            load_names = edisgo_object.topology.loads_df[
                edisgo_object.topology.loads_df.sector.isin(sectors)].index
        load_names = _check_if_components_exist(edisgo_object, load_names, "loads")
        loads_df = edisgo_object.topology.loads_df.loc[load_names, :]

        # drop existing time series
        drop_component_time_series(
            obj=self, df_name="loads_active_power",
            comp_names=load_names
        )

        # scale time series by annual consumption
        self.loads_active_power = pd.concat(
            [
                self.loads_active_power,
                loads_df.apply(
                    lambda x: ts_loads[x.sector] * x.annual_consumption,
                    axis=1,
                ).T,
            ],
            axis=1,
        )

    def predefined_charging_points_by_use_case(
            self, edisgo_object, ts_loads, load_names=None):
        """
        Set active power demand time series for charging points by their use case.

        Parameters
        ----------
        edisgo_object : :class:`~.EDisGo`
        ts_loads : :pandas:`pandas.DataFrame<DataFrame>`
            DataFrame with self-provided load time series per use case normalized to
            a nominal power of the charging point of 1.
            Index needs to be a :pandas:`pandas.DatetimeIndex<DatetimeIndex>`.
            Columns contain the use case as string.
            In the current grid existing use case types can be retrieved from column
            `sector` in :attr:`~.network.topology.Topology.loads_df` (make sure to
            select `type` 'charging_point').
            When using charging point input from SimBEV the differentiated use cases are
            'home', 'work', 'public' and 'hpc'.
        load_names : list(str)
            Defines for which charging points to use use-case-specific time series.
            If None, all charging points of use cases for which use-case-specific time
            series are provided are used.

        """
        if not isinstance(ts_loads, pd.DataFrame):
            raise ValueError(
                "'ts_loads' must be a pandas DataFrame.")

        # write to TimeSeriesRaw
        self.time_series_raw.charging_points_active_power_by_use_case = ts_loads

        # set load_names if None
        if load_names is None:
            sectors = ts_loads.columns.unique()
            load_names = edisgo_object.topology.loads_df[
                edisgo_object.topology.loads_df.sector.isin(sectors)].index
        load_names = _check_if_components_exist(edisgo_object, load_names, "loads")
        loads_df = edisgo_object.topology.loads_df.loc[load_names, :]

        # drop existing time series
        drop_component_time_series(
            obj=self, df_name="loads_active_power",
            comp_names=load_names
        )

        # scale time series by nominal power
        self.loads_active_power = pd.concat(
            [
                self.loads_active_power,
                loads_df.apply(
                    lambda x: ts_loads[x.sector] * x.p_nom,
                    axis=1,
                ).T,
            ],
            axis=1,
        )

    def fixed_cosphi(
            self, edisgo_object, generators_parametrisation=None,
            loads_parametrisation=None, storage_units_parametrisation=None
    ):
        """
        Sets reactive power of specified components assuming a fixed power factor.

        Overwrites reactive power time series in case they already exist.

        Parameters
        -----------
        generators_parametrisation : str or :pandas:`pandas.DataFrame<dataframe>`
            Sets fixed cosphi parameters for generators.
            Possible options are:

            * 'default'

                Default configuration is used for all generators in the grid.
                To this end, the power factors set in the config section
                `reactive_power_factor` and the power factor mode, defining whether
                components behave inductive or capacitive, given in the config section
                `reactive_power_mode`, are used.

            * :pandas:`pandas.DataFrame<dataframe>`

                DataFrame with fix cosphi parametrisation for specified generators.
                Columns are:

                    * 'components' : list(str)
                        List with generators to apply parametrisation for.

                    * 'mode' : str
                        Defines whether generators behave inductive or capacitive.
                        Possible options are 'inductive', 'capacitive' or 'default'.
                        In case of 'default', configuration from config section
                        `reactive_power_mode` is used.

                    * 'power_factor' : float or str
                        Defines the fixed cosphi power factor. The power factor can
                        either be directly provided as float or it can be set to
                        'default', in which case configuration from config section
                        `reactive_power_factor` is used.

                Index of the dataframe is ignored.
        loads_parametrisation : str or :pandas:`pandas.DataFrame<dataframe>`
            Sets fixed cosphi parameters for loads. The same options as for parameter
            `generators_parametrisation` apply.
        storage_units_parametrisation : str or :pandas:`pandas.DataFrame<dataframe>`
            Sets fixed cosphi parameters for storage units. The same options as for
            parameter `generators_parametrisation` apply.

        """
        def _get_q_sign_and_power_factor_per_component(
                parametrisation, components_df, type, q_sign_func):
            # default configuration
            if isinstance(parametrisation, str) and \
                    parametrisation == "default":
                # get default parametrisation from config
                df = assign_voltage_level_to_component(
                    components_df,
                    edisgo_object.topology.buses_df)
                components_names = df.index
                q_sign = q_control._fixed_cosphi_default_reactive_power_sign(
                    df, type, edisgo_object.config)
                power_factor = q_control._fixed_cosphi_default_power_factor(
                    df, type, edisgo_object.config)
            # given configuration
            elif isinstance(parametrisation, pd.DataFrame):
                # check if all given components exist in network and only use existing
                components_names = list(itertools.chain.from_iterable(
                    parametrisation.components))
                components_names = _check_if_components_exist(
                    edisgo_object, components_names, type)
                # set up series with sign of reactive power and power factors
                q_sign = pd.Series()
                power_factor = pd.Series()
                for index, row in parametrisation.iterrows():
                    # get only components that exist in the network
                    comps = [_ for _ in row["components"] if _ in components_names]
                    if len(comps) > 0:
                        # get q_sign (default or given)
                        if row["mode"] == "default":
                            df = assign_voltage_level_to_component(
                                components_df.loc[comps, :],
                                edisgo_object.topology.buses_df)
                            q_sign = q_sign.append(
                                q_control._fixed_cosphi_default_reactive_power_sign(
                                    df, type, edisgo_object.config)
                            )
                        else:
                            q_sign = q_sign.append(
                                pd.Series(q_sign_func(row["mode"]),
                                          index=comps
                                          )
                            )
                        # get power factor (default or given)
                        if row["power_factor"] == "default":
                            df = assign_voltage_level_to_component(
                                components_df.loc[comps, :],
                                edisgo_object.topology.buses_df)
                            power_factor = power_factor.append(
                                q_control._fixed_cosphi_default_power_factor(
                                    df, type, edisgo_object.config)
                            )
                        else:
                            power_factor = power_factor.append(
                                pd.Series(row["power_factor"],
                                          index=comps
                                          )
                            )
            else:
                raise ValueError(
                    "'{}_parametrisation' must either be a pandas DataFrame "
                    "or 'default'.".format(type)
                )

            # write reactive power configuration to TimeSeriesRaw
            # delete existing previous settings
            self.time_series_raw.q_control.drop(
                index=self.time_series_raw.q_control.index[
                    self.time_series_raw.q_control.index.isin(components_names)],
                inplace=True
            )
            self.time_series_raw.q_control = pd.concat([
                self.time_series_raw.q_control,
                pd.DataFrame(
                    index=components_names,
                    data={"type": "fixed_cosphi",
                          "q_sign": q_sign,
                          "power_factor": power_factor
                          }
                )]
            )

            # drop existing time series
            drop_component_time_series(
                obj=self, df_name="{}_reactive_power".format(type),
                comp_names=components_names
            )
            return q_sign, power_factor

        # set reactive power for generators
        if generators_parametrisation is not None:
            q_sign, power_factor = _get_q_sign_and_power_factor_per_component(
                parametrisation=generators_parametrisation,
                components_df=edisgo_object.topology.generators_df,
                type="generators",
                q_sign_func=q_control.get_q_sign_generator
            )
            # calculate reactive power
            reactive_power = q_control.fixed_cosphi(
                self.generators_active_power, q_sign, power_factor)
            self.generators_reactive_power = pd.concat(
                [self.generators_reactive_power, reactive_power],
                axis=1
            )
        if loads_parametrisation is not None:
            q_sign, power_factor = _get_q_sign_and_power_factor_per_component(
                parametrisation=loads_parametrisation,
                components_df=edisgo_object.topology.loads_df,
                type="loads",
                q_sign_func=q_control.get_q_sign_load
            )
            # calculate reactive power
            reactive_power = q_control.fixed_cosphi(
                self.loads_active_power, q_sign, power_factor)
            self.loads_reactive_power = pd.concat(
                [self.loads_reactive_power, reactive_power],
                axis=1
            )
        if storage_units_parametrisation is not None:
            q_sign, power_factor = _get_q_sign_and_power_factor_per_component(
                parametrisation=storage_units_parametrisation,
                components_df=edisgo_object.topology.storage_units_df,
                type="storage_units",
                q_sign_func=q_control.get_q_sign_generator
            )
            # calculate reactive power
            reactive_power = q_control.fixed_cosphi(
                self.storage_units_active_power, q_sign, power_factor)
            self.storage_units_reactive_power = pd.concat(
                [self.storage_units_reactive_power, reactive_power],
                axis=1
            )

    @property
    def residual_load(self):
        """
        Returns residual load in network.

        Residual load for each time step is calculated from total load
        minus total generation minus storage active power (discharge is
        positive).
        A positive residual load represents a load case while a negative
        residual load here represents a feed-in case.
        Grid losses are not considered.

        Returns
        -------
        :pandas:`pandas.Series<Series>`
            Series with residual load in MW.

        """
        return (
                self.loads_active_power.sum(axis=1) -
                self.generators_active_power.sum(axis=1) -
                self.storage_units_active_power.sum(axis=1)
        )

    @property
    def timesteps_load_feedin_case(self):
        """
        Contains residual load and information on feed-in and load case.

        Residual load is calculated from total (load - generation) in the
        network. Grid losses are not considered.

        Feed-in and load case are identified based on the
        generation, load and storage time series and defined as follows:

        1. Load case: positive (load - generation - storage) at HV/MV
           substation
        2. Feed-in case: negative (load - generation - storage) at HV/MV
           substation

        Returns
        -------
        :pandas:`pandas.Series<Series>`

            Series with information on whether time step is handled as load
            case ('load_case') or feed-in case ('feed-in_case') for each time
            step in :py:attr:`~timeindex`.

        """

        return self.residual_load.apply(
            lambda _: "feed-in_case" if _ < 0.0 else "load_case"
        )

    @property
    def _attributes(self):
        return [
            "loads_active_power", "loads_reactive_power",
            "generators_active_power", "generators_reactive_power",
            "storage_units_active_power", "storage_units_reactive_power"
        ]

    def reduce_memory(self, attr_to_reduce=None, to_type="float32",
                      time_series_raw=True, **kwargs):
        """
        Reduces size of dataframes to save memory.

        See :attr:`EDisGo.reduce_memory` for more information.

        Parameters
        -----------
        attr_to_reduce : list(str), optional
            List of attributes to reduce size for. Per default, all active
            and reactive power time series of generators, loads, and storage units
            are reduced.
        to_type : str, optional
            Data type to convert time series data to. This is a tradeoff
            between precision and memory. Default: "float32".
        time_series_raw : bool, optional
            If True raw time series data in :py:attr:`~time_series_raw` is reduced
            as well. Default: True.

        Other Parameters
        ------------------
        attr_to_reduce_raw : list(str), optional
            List of attributes in :class:`~.network.timeseries.TimeSeriesRaw` to reduce
            size for. See :attr:`~.network.timeseries.TimeSeriesRaw.reduce_memory`
            for default.

        """
        if attr_to_reduce is None:
            attr_to_reduce = self._attributes
        for attr in attr_to_reduce:
            setattr(
                self,
                attr,
                getattr(self, attr).apply(lambda _: _.astype(to_type)),
            )
        if time_series_raw:
            self.time_series_raw.reduce_memory(
                kwargs.get("attr_to_reduce_raw", None),
                to_type=to_type
            )

    def to_csv(self, directory, reduce_memory=False, time_series_raw=False, **kwargs):
        """
        Saves component time series to csv.

        Saves the following time series to csv files with the same file name
        (if the time series dataframe is not empty):

        * loads_active_power and loads_reactive_power
        * generators_active_power and generators_reactive_power
        * storage_units_active_power and  storage_units_reactive_power

        If parameter `time_series_raw` is set to True, raw time series data is saved
        to csv as well. See :attr:`~.network.timeseries.TimeSeriesRaw.to_csv`
        for more information.

        Parameters
        ----------
        directory : str
            Directory to save time series in.
        reduce_memory : bool, optional
            If True, size of dataframes is reduced using
            :attr:`~.network.timeseries.TimeSeries.reduce_memory`.
            Optional parameters of
            :attr:`~.network.timeseries.TimeSeries.reduce_memory`
            can be passed as kwargs to this function. Default: False.
        time_series_raw : bool, optional
            If True raw time series data in :py:attr:`~time_series_raw` is saved to csv
            as well. Per default all raw time series data is then stored in a
            subdirectory of the specified `directory` called "time_series_raw". Further,
            if `reduce_memory` is set to True, raw time series data is reduced as well.
            To change this default behavior please call
            :attr:`~.network.timeseries.TimeSeriesRaw.to_csv` separately.
            Default: False.

        Other Parameters
        ------------------
        kwargs :
            Kwargs may contain arguments of
            :attr:`~.network.timeseries.TimeSeries.reduce_memory`.

        """
        if reduce_memory is True:
            self.reduce_memory(**kwargs)

        os.makedirs(directory, exist_ok=True)

        for attr in self._attributes:
            if not getattr(self, attr).empty:
                getattr(self, attr).to_csv(
                    os.path.join(directory, "{}.csv".format(attr))
                )

        if time_series_raw:
            self.time_series_raw.to_csv(
                directory=os.path.join(directory, "time_series_raw"),
                reduce_memory=reduce_memory
            )

    def from_csv(self, directory, time_series_raw=False, **kwargs):
        """
        Restores time series from csv files.

        See :func:`~to_csv` for more information on which time series can be saved and
        thus restored.

        Parameters
        ----------
        directory : str
            Directory time series are saved in.
        time_series_raw : bool, optional
            If True raw time series data is as well read in (see
            :attr:`~.network.timeseries.TimeSeriesRaw.from_csv` for further
            information). Directory data is restored from can be specified through
            kwargs.
            Default: False.

        Other Parameters
        ------------------
        directory_raw : str, optional
            Directory to read raw time series data from. Per default this is a
            subdirectory of the specified `directory` called "time_series_raw".

        """
        timeindex = None
        for attr in self._attributes:
            path = os.path.join(directory, "{}.csv".format(attr))
            if os.path.exists(path):
                setattr(
                    self,
                    attr,
                    pd.read_csv(path, index_col=0, parse_dates=True),
                )
                if timeindex is None:
                    timeindex = getattr(self, "_{}".format(attr)).index
        if timeindex is None:
            timeindex = pd.DatetimeIndex([])
        self._timeindex = timeindex

<<<<<<< HEAD
        if time_series_raw:
            self.time_series_raw.from_csv(
                directory=kwargs.get(
                    "directory_raw", os.path.join(directory, "time_series_raw"))
            )
=======
    """
    try:
        assert edisgo_obj.timeseries.timeindex.isin(
            edisgo_obj.timeseries.generators_reactive_power.index
        ).all()
        assert edisgo_obj.timeseries.timeindex.isin(
            edisgo_obj.timeseries.generators_active_power.index
        ).all()
        assert edisgo_obj.timeseries.timeindex.isin(
            edisgo_obj.timeseries.loads_reactive_power.index
        ).all()
        assert edisgo_obj.timeseries.timeindex.isin(
            edisgo_obj.timeseries.loads_active_power.index
        ).all()
        assert edisgo_obj.timeseries.timeindex.isin(
            edisgo_obj.timeseries.storage_units_reactive_power.index
        ).all()
        assert edisgo_obj.timeseries.timeindex.isin(
            edisgo_obj.timeseries.storage_units_active_power.index
        ).all()
    except Exception:
        message = "Time index of feed-in and load time series does not match."
        logging.error(message)
        raise KeyError(message)


def add_loads_timeseries(edisgo_obj, load_names, **kwargs):
    """
    Define load time series for active and reactive power. For more information
    on required and optional parameters see description of
    :func:`get_component_timeseries`. The mode initially set within
    get_component_timeseries is used here to set new timeseries. If a different
    mode is required, change edisgo_obj.timeseries.mode to the desired mode and
    provide respective parameters.
>>>>>>> df78f492


class TimeSeriesRaw:
    """
    Holds raw time series data, e.g. sector-specific demand and standing times of EV.

    Normalised time series are e.g. sector-specific demand time series or
    technology-specific feed-in time series. Time series needed for
    flexibilities are e.g. heat time series or curtailment time series.

    Attributes
    ------------
    q_control : :pandas:`pandas.DataFrame<DataFrame>`
        Dataframe with information on applied reactive power control or in case of
        conventional loads assumed reactive power behavior. Index of the dataframe are
        the component names as in index of
        :attr:`~.network.topology.Topology.generators_df`,
        :attr:`~.network.topology.Topology.loads_df`, and
        :attr:`~.network.topology.Topology.storage_units_df`. Columns are
        "type" with the type of Q-control applied (can be "fixed_cosphi", "cosphi(P)",
        or "Q(V)"),
        "power_factor" with the (maximum) power factor,
        "q_sign" giving the sign of the reactive power (only applicable to
        "fixed_cosphi"),
        "parametrisation" with the parametrisation of the
        respective Q-control (only applicable to "cosphi(P)" and "Q(V)").
    fluctuating_generators_active_power_by_technology : :pandas:`pandas.DataFrame<DataFrame>`
        DataFrame with feed-in time series per technology or technology and
        weather cell ID normalized to a nominal capacity of 1.
        Columns can either just contain the technology type as string or
        be a :pandas:`pandas.MultiIndex<MultiIndex>` with the
        first level containing the technology as string and the second level
        the weather cell ID as integer.
        Index is a :pandas:`pandas.DatetimeIndex<DatetimeIndex>`.
    dispatchable_generators_active_power_by_technology : :pandas:`pandas.DataFrame<DataFrame>`
        DataFrame with feed-in time series per technology normalized to a nominal
        capacity of 1.
        Columns contain the technology type as string.
        Index is a :pandas:`pandas.DatetimeIndex<DatetimeIndex>`.
    conventional_loads_active_power_by_sector : :pandas:`pandas.DataFrame<DataFrame>`
        DataFrame with load time series of each type of conventional load
        normalized to an annual consumption of 1. Index needs to
        be a :pandas:`pandas.DatetimeIndex<DatetimeIndex>`.
        Columns represent load type. In ding0 grids the
        differentiated sectors are 'residential', 'retail', 'industrial', and
        'agricultural'.
    charging_points_active_power_by_use_case : :pandas:`pandas.DataFrame<DataFrame>`
        DataFrame with charging demand time series per use case normalized to a nominal
        capacity of 1.
        Columns contain the use case as string.
        Index is a :pandas:`pandas.DatetimeIndex<DatetimeIndex>`.

    """

    def __init__(self):
        self.q_control = pd.DataFrame(
            columns=["type", "q_sign", "power_factor", "parametrisation"])
        self.fluctuating_generators_active_power_by_technology = None
        self.dispatchable_generators_active_power_by_technology = None
        self.conventional_loads_active_power_by_sector = None
        self.charging_points_active_power_by_use_case = None

    @property
    def _attributes(self):
        return [
            "q_control",
            "fluctuating_generators_active_power_by_technology",
            "dispatchable_generators_active_power_by_technology",
            "conventional_loads_active_power_by_sector",
            "charging_points_active_power_by_use_case",
        ]

    def reduce_memory(self, attr_to_reduce=None, to_type="float32"):
        """
        Reduces size of dataframes to save memory.

        See :attr:`EDisGo.reduce_memory` for more information.

        Parameters
        -----------
        attr_to_reduce : list(str), optional
            List of attributes to reduce size for. Attributes need to be
            dataframes containing only time series. Per default, all active
            and reactive power time series of generators, loads, storage units
            and charging points are reduced.
        to_type : str, optional
            Data type to convert time series data to. This is a tradeoff
            between precision and memory. Default: "float32".

        """
        if attr_to_reduce is None:
            attr_to_reduce = self._attributes
        # remove attributes that do not contain only floats
        if "q_control" in attr_to_reduce:
            attr_to_reduce.remove("q_control")
        for attr in attr_to_reduce:
            if hasattr(self, attr) and getattr(self, attr) is not None:
                setattr(
                    self,
                    attr,
                    getattr(self, attr).apply(
                        lambda _: _.astype(to_type)
                    )
                )

    def to_csv(self, directory, reduce_memory=False, **kwargs):
        """
        Saves time series to csv.

        Saves all attributes that are set to csv files with the same file name.
        See class definition for possible attributes.

        Parameters
        ----------
        directory: str
            Directory to save time series in.
        reduce_memory : bool, optional
            If True, size of dataframes is reduced using
            :attr:`~.network.timeseries.TimeSeriesRaw.reduce_memory`. Optional
            parameters of
            :attr:`~.network.timeseries.TimeSeriesRaw.reduce_memory`
            can be passed as kwargs to this function. Default: False.

        Other Parameters
        ------------------
        kwargs :
            Kwargs may contain optional arguments of
            :attr:`~.network.timeseries.TimeSeriesRaw.reduce_memory`.

        """
        if reduce_memory is True:
            self.reduce_memory(**kwargs)

        os.makedirs(directory, exist_ok=True)

        for attr in self._attributes:
            if hasattr(self, attr) and not getattr(self, attr).empty:
                getattr(self, attr).to_csv(
                    os.path.join(directory, "{}.csv".format(attr))
                )

    def from_csv(self, directory):
        """
        Restores time series from csv files.

        See :func:`~to_csv` for more information on which time series are
        saved.

        Parameters
        ----------
        directory : str
            Directory time series are saved in.

        """
        timeindex = None
        for attr in self._attributes:
            path = os.path.join(directory, "{}.csv".format(attr))
            if os.path.exists(path):
                setattr(
                    self,
                    attr,
                    pd.read_csv(path, index_col=0, parse_dates=True),
                )
                if timeindex is None:
                    timeindex = getattr(self, "_{}".format(attr)).index
        if timeindex is None:
            timeindex = pd.DatetimeIndex([])
        self._timeindex = timeindex


def drop_component_time_series(obj, df_name, comp_names):
    """
    Drop component time series.

    Parameters
    ----------
    obj : obj
        Object with attr `df_name` to remove columns from. Can e.g. be
        :class:`~.network.timeseries.TimeSeries`.
    df_name : str
        Name of attribute of given object holding the dataframe to remove columns from.
        Can e.g. be "generators_active_power" if time series should be removed from
        :attr:`~.network.timeseries.TimeSeries.generators_active_power`.
    comp_names: str or list(str)
        Names of components to drop.

    """
    if isinstance(comp_names, str):
        comp_names = [comp_names]
    # drop existing time series of component
    setattr(
        obj,
        df_name,
        getattr(obj, df_name).drop(
            getattr(obj, df_name).columns[
                getattr(
                    obj, df_name
                ).columns.isin(comp_names)
            ],
            axis=1,
        ),
    )


def _add_component_time_series(obj, df_name, ts_new):
    """
    Add component time series.

    Parameters
    ----------
    obj : obj
        Object with attr `df_name` to add columns to. Can e.g. be
        :class:`~.network.timeseries.TimeSeries`.
    df_name : str
        Name of attribute of given object holding the dataframe to add columns to.
        Can e.g. be "generators_active_power" if time series should be added to
        :attr:`~.network.timeseries.TimeSeries.generators_active_power`.
    ts_new : :pandas:`pandas.DataFrame<DataFrame>`
        Dataframe with new time series to add to existing time series dataframe.

    """
    setattr(
        obj,
        df_name,
        pd.concat(
            [
                getattr(obj, df_name),
                ts_new
            ],
            axis=1,
        ),
    )


def _check_if_components_exist(edisgo_object, component_names, component_type):
    """
    Checks if all provided components exist in the network.

    Raises warning if there any provided components that are not in the network.

    Parameters
    ----------
    edisgo_object : :class:`~.EDisGo`
    component_names : list(str)
        Names of components for which time series are added.
    component_type : str
        The component type for which time series are added.
        Possible options are 'generators', 'storage_units', 'loads'.

    Returns
    --------
    set(str)
        Returns a set of all provided components that are in the network.

    """
    comps_in_network = getattr(
        edisgo_object.topology, "{}_df".format(component_type)).index
    comps_not_in_network = list(
        set(component_names) - set(comps_in_network))
    if len(comps_not_in_network) > 0:
        logging.warning(
            "Some of the provided {} are not in the network. "
            "This concerns the following components: {}.".format(
                component_type, comps_not_in_network)
        )
        provided_comps_in_network = set(component_names) - set(comps_not_in_network)
        return provided_comps_in_network
    return component_names<|MERGE_RESOLUTION|>--- conflicted
+++ resolved
@@ -4,8 +4,8 @@
 
 import pandas as pd
 
+from edisgo.flex_opt import q_control
 from edisgo.io import timeseries_import
-from edisgo.flex_opt import q_control
 from edisgo.tools.tools import (
     assign_voltage_level_to_component,
     get_weather_cells_intersecting_with_grid_district,
@@ -252,20 +252,14 @@
         are deleted, as well as everything stored in :py:attr:`~time_series_raw`.
 
         """
-<<<<<<< HEAD
         self.generators_active_power = None
         self.loads_active_power = None
         self.storage_units_active_power = None
         self.time_series_raw = TimeSeriesRaw()
-=======
-        try:
-            return self._charging_points_active_power.loc[self.timeindex, :]
-        except Exception:
-            return pd.DataFrame(index=self.timeindex)
->>>>>>> df78f492
-
-    def set_active_power_manual(self, edisgo_object, ts_generators=None, ts_loads=None,
-                                ts_storage_units=None):
+
+    def set_active_power_manual(
+        self, edisgo_object, ts_generators=None, ts_loads=None, ts_storage_units=None
+    ):
         """
         Sets given component active power time series.
 
@@ -288,11 +282,17 @@
             time series for.
 
         """
-        self._set_manual(edisgo_object, "active", ts_generators=ts_generators,
-                         ts_loads=ts_loads, ts_storage_units=ts_storage_units)
-
-    def set_reactive_power_manual(self, edisgo_object, ts_generators=None,
-                                  ts_loads=None, ts_storage_units=None):
+        self._set_manual(
+            edisgo_object,
+            "active",
+            ts_generators=ts_generators,
+            ts_loads=ts_loads,
+            ts_storage_units=ts_storage_units,
+        )
+
+    def set_reactive_power_manual(
+        self, edisgo_object, ts_generators=None, ts_loads=None, ts_storage_units=None
+    ):
         """
         Sets given component reactive power time series.
 
@@ -315,20 +315,24 @@
             set time series for.
 
         """
-<<<<<<< HEAD
-        self._set_manual(edisgo_object, "reactive", ts_generators=ts_generators,
-                         ts_loads=ts_loads, ts_storage_units=ts_storage_units)
-
-    def _set_manual(self, edisgo_object, mode, ts_generators=None, ts_loads=None,
-                    ts_storage_units=None):
+        self._set_manual(
+            edisgo_object,
+            "reactive",
+            ts_generators=ts_generators,
+            ts_loads=ts_loads,
+            ts_storage_units=ts_storage_units,
+        )
+
+    def _set_manual(
+        self,
+        edisgo_object,
+        mode,
+        ts_generators=None,
+        ts_loads=None,
+        ts_storage_units=None,
+    ):
         """
         Sets given component time series.
-=======
-        try:
-            return self._charging_points_reactive_power.loc[self.timeindex, :]
-        except Exception:
-            return pd.DataFrame(index=self.timeindex)
->>>>>>> df78f492
 
         If time series for a component were already set before, they are overwritten.
 
@@ -356,25 +360,25 @@
             # check if all generators time series are provided for exist in the network
             # and only set time series for those that do
             comps_in_network = _check_if_components_exist(
-                edisgo_object, ts_generators.columns, "generators")
+                edisgo_object, ts_generators.columns, "generators"
+            )
             ts_generators = ts_generators.loc[:, comps_in_network]
 
             # drop generators time series from self.generators_(re)active_power that may
             # already exist for some of the given generators
             df_name = "generators_{}_power".format(mode)
             drop_component_time_series(
-                obj=self, df_name=df_name,
-                comp_names=ts_generators.columns
+                obj=self, df_name=df_name, comp_names=ts_generators.columns
             )
             # set (re)active power
-            _add_component_time_series(obj=self, df_name=df_name,
-                                       ts_new=ts_generators)
+            _add_component_time_series(obj=self, df_name=df_name, ts_new=ts_generators)
 
         if ts_loads is not None:
             # check if all loads time series are provided for exist in the network
             # and only set time series for those that do
             comps_in_network = _check_if_components_exist(
-                edisgo_object, ts_loads.columns, "loads")
+                edisgo_object, ts_loads.columns, "loads"
+            )
             ts_loads = ts_loads.loc[:, comps_in_network]
 
             # drop load time series from self.loads_(re)active_power that may
@@ -384,26 +388,26 @@
                 obj=self, df_name=df_name, comp_names=ts_loads.columns
             )
             # set (re)active power
-            _add_component_time_series(obj=self, df_name=df_name,
-                                       ts_new=ts_loads)
+            _add_component_time_series(obj=self, df_name=df_name, ts_new=ts_loads)
 
         if ts_storage_units is not None:
             # check if all storage units time series are provided for exist in the
             # network and only set time series for those that do
             comps_in_network = _check_if_components_exist(
-                edisgo_object, ts_storage_units.columns, "storage_units")
+                edisgo_object, ts_storage_units.columns, "storage_units"
+            )
             ts_storage_units = ts_storage_units.loc[:, comps_in_network]
 
             # drop storage unit time series from self.storage_units_(re)active_power
             # that may already exist for some of the given storage units
             df_name = "storage_units_{}_power".format(mode)
             drop_component_time_series(
-                obj=self, df_name=df_name,
-                comp_names=ts_storage_units.columns
+                obj=self, df_name=df_name, comp_names=ts_storage_units.columns
             )
             # set (re)active power
-            _add_component_time_series(obj=self, df_name=df_name,
-                                       ts_new=ts_storage_units)
+            _add_component_time_series(
+                obj=self, df_name=df_name, ts_new=ts_storage_units
+            )
 
     def set_worst_case(self, edisgo_object, cases):
         """
@@ -530,21 +534,19 @@
         self.reset()
 
         # create a mapping from worst case cases to time stamps needed for pypsa
-        worst_cases = ["_".join(case) for case in itertools.product(
-            cases, ["mv", "lv"])]
-        time_stamps = pd.date_range(
-            "1/1/1970", periods=len(worst_cases), freq="H"
-        )
+        worst_cases = [
+            "_".join(case) for case in itertools.product(cases, ["mv", "lv"])
+        ]
+        time_stamps = pd.date_range("1/1/1970", periods=len(worst_cases), freq="H")
         self.timeindex_worst_cases = pd.Series(time_stamps, index=worst_cases)
         self.timeindex = time_stamps
 
         if not edisgo_object.topology.generators_df.empty:
             # assign voltage level for reactive power
             df = assign_voltage_level_to_component(
-                edisgo_object.topology.generators_df, edisgo_object.topology.buses_df)
-            p, q = self._worst_case_generators(
-                cases, df, edisgo_object.config
-            )
+                edisgo_object.topology.generators_df, edisgo_object.topology.buses_df
+            )
+            p, q = self._worst_case_generators(cases, df, edisgo_object.config)
             # change index and set p and q
             self.generators_active_power = p.rename(index=self.timeindex_worst_cases)
             self.generators_reactive_power = q.rename(index=self.timeindex_worst_cases)
@@ -552,12 +554,13 @@
         if not edisgo_object.topology.loads_df.empty:
             # assign voltage level for reactive power
             df = assign_voltage_level_to_component(
-                edisgo_object.topology.loads_df, edisgo_object.topology.buses_df)
+                edisgo_object.topology.loads_df, edisgo_object.topology.buses_df
+            )
             # conventional loads
             df_tmp = df[df.type == "conventional_load"]
             if not df_tmp.empty:
                 p, q = self._worst_case_conventional_load(
-                        cases, df_tmp, edisgo_object.config
+                    cases, df_tmp, edisgo_object.config
                 )
                 # change index and set p and q
                 self.loads_active_power = p.rename(index=self.timeindex_worst_cases)
@@ -572,34 +575,29 @@
                 p = p.rename(index=self.timeindex_worst_cases)
                 q = q.rename(index=self.timeindex_worst_cases)
                 self.loads_active_power = pd.concat(
-                    [self.loads_active_power, p],
-                    axis=1
+                    [self.loads_active_power, p], axis=1
                 )
                 self.loads_reactive_power = pd.concat(
-                    [self.loads_reactive_power, q],
-                    axis=1
+                    [self.loads_reactive_power, q], axis=1
                 )
             # heat pumps
             df_tmp = df[df.type == "heat_pump"]
             if not df_tmp.empty:
-                p, q = self._worst_case_heat_pumps(
-                    cases, df_tmp, edisgo_object.config
-                )
+                p, q = self._worst_case_heat_pumps(cases, df_tmp, edisgo_object.config)
                 # change index and set p and q
                 p = p.rename(index=self.timeindex_worst_cases)
                 q = q.rename(index=self.timeindex_worst_cases)
                 self.loads_active_power = pd.concat(
-                    [self.loads_active_power, p],
-                    axis=1
+                    [self.loads_active_power, p], axis=1
                 )
                 self.loads_reactive_power = pd.concat(
-                    [self.loads_reactive_power, q],
-                    axis=1
+                    [self.loads_reactive_power, q], axis=1
                 )
             # check if there are loads without time series remaining and if so, handle
             # them as conventional loads
             loads_without_ts = list(
-                set(df.index) - set(self.loads_active_power.columns))
+                set(df.index) - set(self.loads_active_power.columns)
+            )
             if len(loads_without_ts) > 0:
                 logging.warning(
                     "There are loads where information on type of load is missing. "
@@ -610,31 +608,28 @@
                     "loads: {}.".format(loads_without_ts)
                 )
                 p, q = self._worst_case_conventional_load(
-                        cases, df.loc[loads_without_ts, :], edisgo_object.config
+                    cases, df.loc[loads_without_ts, :], edisgo_object.config
                 )
                 # change index and set p and q
                 p = p.rename(index=self.timeindex_worst_cases)
                 q = q.rename(index=self.timeindex_worst_cases)
                 self.loads_active_power = pd.concat(
-                    [self.loads_active_power, p],
-                    axis=1
+                    [self.loads_active_power, p], axis=1
                 )
                 self.loads_reactive_power = pd.concat(
-                    [self.loads_reactive_power, q],
-                    axis=1
+                    [self.loads_reactive_power, q], axis=1
                 )
         if not edisgo_object.topology.storage_units_df.empty:
             # assign voltage level for reactive power
             df = assign_voltage_level_to_component(
-                edisgo_object.topology.storage_units_df,
-                edisgo_object.topology.buses_df)
-            p, q = self._worst_case_storage_units(
-                    cases, df, edisgo_object.config
-            )
+                edisgo_object.topology.storage_units_df, edisgo_object.topology.buses_df
+            )
+            p, q = self._worst_case_storage_units(cases, df, edisgo_object.config)
             # change index and set p and q
             self.storage_units_active_power = p.rename(index=self.timeindex_worst_cases)
             self.storage_units_reactive_power = q.rename(
-                index=self.timeindex_worst_cases)
+                index=self.timeindex_worst_cases
+            )
 
     def _worst_case_generators(self, cases, df, configs):
         """
@@ -671,7 +666,8 @@
             raise AttributeError(
                 "The following generators have missing information on "
                 "nominal power, technology type or voltage level: {}.".format(
-                    check[check].index.values)
+                    check[check].index.values
+                )
             )
 
         # active power
@@ -683,43 +679,52 @@
         power_scaling = pd.DataFrame(columns=types)
         for t in types:
             for case in cases:
-                power_scaling.at["{}_{}".format(case, "mv"), t] = (
-                    worst_case_scale_factors[
-                        "{}_feed-in_{}".format(case, t)]
-                )
+                power_scaling.at[
+                    "{}_{}".format(case, "mv"), t
+                ] = worst_case_scale_factors["{}_feed-in_{}".format(case, t)]
                 power_scaling.at["{}_{}".format(case, "lv"), t] = power_scaling.at[
-                    "{}_{}".format(case, "mv"), t]
+                    "{}_{}".format(case, "mv"), t
+                ]
         # calculate active power of generators
         active_power = pd.concat(
-            [power_scaling.pv.to_frame("p_nom").dot(
-                df[df.type == "solar"].loc[:, ["p_nom"]].T),
-             power_scaling.wind.to_frame("p_nom").dot(
-                 df[df.type == "wind"].loc[:, ["p_nom"]].T),
+            [
+                power_scaling.pv.to_frame("p_nom").dot(
+                    df[df.type == "solar"].loc[:, ["p_nom"]].T
+                ),
+                power_scaling.wind.to_frame("p_nom").dot(
+                    df[df.type == "wind"].loc[:, ["p_nom"]].T
+                ),
                 power_scaling.other.to_frame("p_nom").dot(
-                    df[~df.type.isin(["solar", "wind"])].loc[:, ["p_nom"]].T)
-             ], axis=1
+                    df[~df.type.isin(["solar", "wind"])].loc[:, ["p_nom"]].T
+                ),
+            ],
+            axis=1,
         )
 
         # reactive power
         # get worst case configurations for each generator
         power_factor = q_control._fixed_cosphi_default_power_factor(
-            df, "generators", configs)
+            df, "generators", configs
+        )
         q_sign = q_control._fixed_cosphi_default_reactive_power_sign(
-            df, "generators", configs)
+            df, "generators", configs
+        )
         # write reactive power configuration to TimeSeriesRaw
-        self.time_series_raw.q_control = pd.concat([
-            self.time_series_raw.q_control,
-            pd.DataFrame(
-                index=df.index,
-                data={"type": "fixed_cosphi",
-                      "q_sign": q_sign,
-                      "power_factor": power_factor
-                      }
-            )]
+        self.time_series_raw.q_control = pd.concat(
+            [
+                self.time_series_raw.q_control,
+                pd.DataFrame(
+                    index=df.index,
+                    data={
+                        "type": "fixed_cosphi",
+                        "q_sign": q_sign,
+                        "power_factor": power_factor,
+                    },
+                ),
+            ]
         )
         # calculate reactive power of generators
-        reactive_power = q_control.fixed_cosphi(
-            active_power, q_sign, power_factor)
+        reactive_power = q_control.fixed_cosphi(active_power, q_sign, power_factor)
         return active_power, reactive_power
 
     def _worst_case_conventional_load(self, cases, df, configs):
@@ -757,7 +762,8 @@
             raise AttributeError(
                 "The following loads have missing information on "
                 "grid connection power or voltage level: {}.".format(
-                    check[check].index.values)
+                    check[check].index.values
+                )
             )
 
         # active power
@@ -767,34 +773,36 @@
         power_scaling = pd.Series()
         for case in cases:
             for voltage_level in ["mv", "lv"]:
-                power_scaling.at["{}_{}".format(case, voltage_level)] = (
-                    worst_case_scale_factors[
-                        "{}_{}_load".format(voltage_level, case)]
-                )
+                power_scaling.at[
+                    "{}_{}".format(case, voltage_level)
+                ] = worst_case_scale_factors["{}_{}_load".format(voltage_level, case)]
         # calculate active power of loads
-        active_power = power_scaling.to_frame("p_nom").dot(
-            df.loc[:, ["p_nom"]].T)
+        active_power = power_scaling.to_frame("p_nom").dot(df.loc[:, ["p_nom"]].T)
 
         # reactive power
         # get worst case configurations for each load
         power_factor = q_control._fixed_cosphi_default_power_factor(
-            df, "loads", configs)
+            df, "loads", configs
+        )
         q_sign = q_control._fixed_cosphi_default_reactive_power_sign(
-            df, "loads", configs)
+            df, "loads", configs
+        )
         # write reactive power configuration to TimeSeriesRaw
-        self.time_series_raw.q_control = pd.concat([
-            self.time_series_raw.q_control,
-            pd.DataFrame(
-                index=df.index,
-                data={"type": "fixed_cosphi",
-                      "q_sign": q_sign,
-                      "power_factor": power_factor
-                      }
-            )]
+        self.time_series_raw.q_control = pd.concat(
+            [
+                self.time_series_raw.q_control,
+                pd.DataFrame(
+                    index=df.index,
+                    data={
+                        "type": "fixed_cosphi",
+                        "q_sign": q_sign,
+                        "power_factor": power_factor,
+                    },
+                ),
+            ]
         )
         # calculate reactive power of loads
-        reactive_power = q_control.fixed_cosphi(
-            active_power, q_sign, power_factor)
+        reactive_power = q_control.fixed_cosphi(active_power, q_sign, power_factor)
         return active_power, reactive_power
 
     def _worst_case_charging_points(self, cases, df, configs):
@@ -832,7 +840,8 @@
             raise AttributeError(
                 "The following charging points have missing information on "
                 "nominal power, use case or voltage level: {}.".format(
-                    check[check].index.values)
+                    check[check].index.values
+                )
             )
         # check that there is no invalid sector (only "home", "work", "public", and
         # "hpc" allowed)
@@ -843,7 +852,8 @@
             raise AttributeError(
                 "The following charging points have a use case no worst case "
                 "simultaneity factor is defined for: {}.".format(
-                    df[df.sector.isin(diff)].index.values)
+                    df[df.sector.isin(diff)].index.values
+                )
             )
 
         # active power
@@ -855,37 +865,46 @@
         for s in sectors:
             for case in cases:
                 for voltage_level in ["mv", "lv"]:
-                    power_scaling.at["{}_{}".format(case, voltage_level), s] = (
-                        worst_case_scale_factors[
-                            "{}_{}_cp_{}".format(voltage_level, case, s)]
-                    )
+                    power_scaling.at[
+                        "{}_{}".format(case, voltage_level), s
+                    ] = worst_case_scale_factors[
+                        "{}_{}_cp_{}".format(voltage_level, case, s)
+                    ]
         # calculate active power of charging points
         active_power = pd.concat(
-            [power_scaling.loc[:, s].to_frame("p_nom").dot(
-                 df[df.sector == s].loc[:, ["p_nom"]].T) for s in sectors
-             ], axis=1
+            [
+                power_scaling.loc[:, s]
+                .to_frame("p_nom")
+                .dot(df[df.sector == s].loc[:, ["p_nom"]].T)
+                for s in sectors
+            ],
+            axis=1,
         )
 
         # reactive power
         # get worst case configurations for each charging point
         power_factor = q_control._fixed_cosphi_default_power_factor(
-            df, "charging_points", configs)
+            df, "charging_points", configs
+        )
         q_sign = q_control._fixed_cosphi_default_reactive_power_sign(
-            df, "charging_points", configs)
+            df, "charging_points", configs
+        )
         # write reactive power configuration to TimeSeriesRaw
-        self.time_series_raw.q_control = pd.concat([
-            self.time_series_raw.q_control,
-            pd.DataFrame(
-                index=df.index,
-                data={"type": "fixed_cosphi",
-                      "q_sign": q_sign,
-                      "power_factor": power_factor
-                      }
-            )]
+        self.time_series_raw.q_control = pd.concat(
+            [
+                self.time_series_raw.q_control,
+                pd.DataFrame(
+                    index=df.index,
+                    data={
+                        "type": "fixed_cosphi",
+                        "q_sign": q_sign,
+                        "power_factor": power_factor,
+                    },
+                ),
+            ]
         )
         # calculate reactive power of charging points
-        reactive_power = q_control.fixed_cosphi(
-            active_power, q_sign, power_factor)
+        reactive_power = q_control.fixed_cosphi(active_power, q_sign, power_factor)
         return active_power, reactive_power
 
     def _worst_case_heat_pumps(self, cases, df, configs):
@@ -922,8 +941,7 @@
         if check.any():
             raise AttributeError(
                 "The following heat pumps have missing information on "
-                "nominal power or voltage level: {}.".format(
-                    check[check].index.values)
+                "nominal power or voltage level: {}.".format(check[check].index.values)
             )
 
         # active power
@@ -933,128 +951,41 @@
         power_scaling = pd.Series()
         for case in cases:
             for voltage_level in ["mv", "lv"]:
-                power_scaling.at["{}_{}".format(case, voltage_level)] = (
-                    worst_case_scale_factors[
-                        "{}_{}_hp".format(voltage_level, case)]
-                )
+                power_scaling.at[
+                    "{}_{}".format(case, voltage_level)
+                ] = worst_case_scale_factors["{}_{}_hp".format(voltage_level, case)]
         # calculate active power of heat pumps
         active_power = power_scaling.to_frame("p_nom").dot(df.loc[:, ["p_nom"]].T)
 
         # reactive power
         # get worst case configurations for each heat pump
         power_factor = q_control._fixed_cosphi_default_power_factor(
-            df, "heat_pumps", configs)
+            df, "heat_pumps", configs
+        )
         q_sign = q_control._fixed_cosphi_default_reactive_power_sign(
-            df, "heat_pumps", configs)
+            df, "heat_pumps", configs
+        )
         # write reactive power configuration to TimeSeriesRaw
-        self.time_series_raw.q_control = pd.concat([
-            self.time_series_raw.q_control,
-            pd.DataFrame(
-                index=df.index,
-                data={"type": "fixed_cosphi",
-                      "q_sign": q_sign,
-                      "power_factor": power_factor
-                      }
-            )]
+        self.time_series_raw.q_control = pd.concat(
+            [
+                self.time_series_raw.q_control,
+                pd.DataFrame(
+                    index=df.index,
+                    data={
+                        "type": "fixed_cosphi",
+                        "q_sign": q_sign,
+                        "power_factor": power_factor,
+                    },
+                ),
+            ]
         )
         # calculate reactive power of heat pumps
-        reactive_power = q_control.fixed_cosphi(
-            active_power, q_sign, power_factor)
+        reactive_power = q_control.fixed_cosphi(active_power, q_sign, power_factor)
         return active_power, reactive_power
 
-<<<<<<< HEAD
     def _worst_case_storage_units(self, cases, df, configs):
         """
         Get charging and discharging of storage units for worst case analyses.
-=======
-    Parameters
-    ----------
-    edisgo_obj : :class:`~.EDisGo`
-        The eDisGo data container
-    mode : :obj:`str`, optional
-        Mode must be set in case of worst-case analyses and can either be
-        'worst-case' (both feed-in and load case), 'worst-case-feedin' (only
-        feed-in case) or 'worst-case-load' (only load case). All other
-        parameters except of `config-data` will be ignored. Default: None.
-        Mode can also be set to manual in order to give standard timeseries,
-        that are not obtained from oedb or demandlib.
-    timeseries_generation_fluctuating : :obj:`str` or \
-        :pandas:`pandas.DataFrame<dataframe>`, optional
-        Parameter used to obtain time series for active power feed-in of
-        fluctuating renewables wind and solar.
-        Possible options are:
-
-        * 'oedb'
-          Time series for 2011 are obtained from the OpenEnergy DataBase.
-        * :pandas:`pandas.DataFrame<dataframe>`
-          DataFrame with time series, normalized with corresponding capacity.
-          Time series can either be aggregated by technology type or by type
-          and weather cell ID. In the first case columns of the DataFrame are
-          'solar' and 'wind'; in the second case columns need to be a
-          :pandas:`pandas.MultiIndex<multiindex>` with the first level
-          containing the type and the second level the weather cell ID.
-
-        Default: None.
-    timeseries_generation_dispatchable : :pandas:`pandas.DataFrame<dataframe>`, optional
-        DataFrame with time series for active power of each (aggregated)
-        type of dispatchable generator normalized with corresponding capacity.
-        Columns represent generator type:
-
-        * 'gas'
-        * 'coal'
-        * 'biomass'
-        * 'other'
-        * ...
-
-        Use 'other' if you don't want to explicitly provide every possible
-        type. Default: None.
-    timeseries_generation_reactive_power : :pandas:`pandas.DataFrame<dataframe>`, \
-        optional
-        DataFrame with time series of normalized reactive power (normalized by
-        the rated nominal active power) per technology and weather cell. Index
-        needs to be a :pandas:`pandas.DatetimeIndex<DatetimeIndex>`.
-        Columns represent generator type and can be a MultiIndex column
-        containing the weather cell ID in the second level. If the technology
-        doesn't contain weather cell information i.e. if it is other than solar
-        and wind generation, this second level can be left as an empty string ''.
-
-        Default: None.
-    timeseries_load : :obj:`str` or :pandas:`pandas.DataFrame<dataframe>`, optional
-        Parameter used to obtain time series of active power of (cumulative)
-        loads.
-        Possible options are:
-
-        * 'demandlib'
-          Time series are generated using the oemof demandlib.
-        * :pandas:`pandas.DataFrame<dataframe>`
-          DataFrame with load time series of each (cumulative) type of load
-          normalized with corresponding annual energy demand.
-          Columns represent load type:
-
-          * 'residential'
-          * 'retail'
-          * 'industrial'
-          * 'agricultural'
-
-        Default: None.
-    timeseries_load_reactive_power : :pandas:`pandas.DataFrame<dataframe>`, optional
-        Parameter to get the time series of the reactive power of loads. It should be a
-        DataFrame with time series of normalized reactive power (normalized by
-        annual energy demand) per load sector. Index needs to be a
-        :pandas:`pandas.DatetimeIndex<DatetimeIndex>`.
-        Columns represent load type:
-
-          * 'residential'
-          * 'retail'
-          * 'industrial'
-          * 'agricultural'
-
-        Default: None.
-    timeindex : :pandas:`pandas.DatetimeIndex<DatetimeIndex>`
-        Can be used to define a time range for which to obtain load time series
-        and feed-in time series of fluctuating renewables or to define time
-        ranges of the given time series that will be used in the analysis.
->>>>>>> df78f492
 
         See :py:attr:`~set_worst_case` for further information.
 
@@ -1078,7 +1009,6 @@
             each storage. The index of the dataframe contains the case and the columns
             are the storage names.
 
-<<<<<<< HEAD
         """
         # check that all storage units have information on nominal power
         # and voltage level they are in
@@ -1087,8 +1017,7 @@
         if check.any():
             raise AttributeError(
                 "The following storage units have missing information on "
-                "nominal power or voltage level: {}.".format(
-                    check[check].index.values)
+                "nominal power or voltage level: {}.".format(check[check].index.values)
             )
 
         # active power
@@ -1097,108 +1026,44 @@
         # get power scaling factors for different voltage levels and feed-in/load case
         power_scaling = pd.Series()
         for case in cases:
-            power_scaling.at["{}_{}".format(case, "mv")] = (
-                worst_case_scale_factors[
-                    "{}_storage".format(case)]
-=======
-            if kwargs.get("charging_points_active_power", None) is not None:
-                edisgo_obj.timeseries.charging_points_active_power = kwargs.get(
-                    "charging_points_active_power"
-                )
-            if kwargs.get("charging_points_reactive_power", None) is not None:
-                edisgo_obj.timeseries.charging_points_reactive_power = kwargs.get(
-                    "charging_points_reactive_power"
-                )
-        else:
-            raise ValueError("{} is not a valid mode.".format(mode))
-    else:
-        config_data = edisgo_obj.config
-
-        weather_cell_ids = get_weather_cells_intersecting_with_grid_district(edisgo_obj)
-
-        # feed-in time series of fluctuating renewables
-        ts = kwargs.get("timeseries_generation_fluctuating", None)
-        if isinstance(ts, pd.DataFrame):
-            edisgo_obj.timeseries.generation_fluctuating = ts
-        elif isinstance(ts, str) and ts == "oedb":
-            edisgo_obj.timeseries.generation_fluctuating = (
-                timeseries_import.feedin_oedb(
-                    config_data, weather_cell_ids, kwargs.get("timeindex", None)
-                )
-            )
-        else:
-            raise ValueError(
-                "Your input for 'timeseries_generation_fluctuating' is not valid. "
-                f"Mode: {mode}"
-            )
-        # feed-in time series for dispatchable generators
-        ts = kwargs.get("timeseries_generation_dispatchable", None)
-        if isinstance(ts, pd.DataFrame):
-            edisgo_obj.timeseries.generation_dispatchable = ts
-        else:
-            # check if there are any dispatchable generators, and
-            # throw error if there are
-            gens = edisgo_obj.topology.generators_df
-            if not (gens.type.isin(["solar", "wind"])).all():
-                raise ValueError(
-                    "Your input for 'timeseries_generation_dispatchable' "
-                    f"is not valid. Mode: {mode}"
-                )
-        # reactive power time series for all generators
-        ts = kwargs.get("timeseries_generation_reactive_power", None)
-        if isinstance(ts, pd.DataFrame):
-            edisgo_obj.timeseries.generation_reactive_power = ts
-        # set time index
-        if kwargs.get("timeindex", None) is not None:
-            edisgo_obj.timeseries.timeindex = kwargs.get("timeindex")
-        else:
-            edisgo_obj.timeseries.timeindex = (
-                edisgo_obj.timeseries.generation_fluctuating.index
-            )
-
-        # load time series
-        ts = kwargs.get("timeseries_load", None)
-        if isinstance(ts, pd.DataFrame):
-            edisgo_obj.timeseries.load = ts
-        elif ts == "demandlib":
-            edisgo_obj.timeseries.load = timeseries_import.load_time_series_demandlib(
-                config_data, year=edisgo_obj.timeseries.timeindex[0].year
-            )
-        else:
-            raise ValueError(
-                f"Your input for 'timeseries_load' is not valid. Mode: {mode}"
->>>>>>> df78f492
-            )
+            power_scaling.at["{}_{}".format(case, "mv")] = worst_case_scale_factors[
+                "{}_storage".format(case)
+            ]
             power_scaling.at["{}_{}".format(case, "lv")] = power_scaling.at[
-                "{}_{}".format(case, "mv")]
+                "{}_{}".format(case, "mv")
+            ]
         # calculate active power of loads
-        active_power = power_scaling.to_frame("p_nom").dot(
-            df.loc[:, ["p_nom"]].T)
+        active_power = power_scaling.to_frame("p_nom").dot(df.loc[:, ["p_nom"]].T)
 
         # reactive power
         # get worst case configurations for each load
         power_factor = q_control._fixed_cosphi_default_power_factor(
-            df, "storage_units", configs)
+            df, "storage_units", configs
+        )
         q_sign = q_control._fixed_cosphi_default_reactive_power_sign(
-            df, "storage_units", configs)
+            df, "storage_units", configs
+        )
         # write reactive power configuration to TimeSeriesRaw
-        self.time_series_raw.q_control = pd.concat([
-            self.time_series_raw.q_control,
-            pd.DataFrame(
-                index=df.index,
-                data={"type": "fixed_cosphi",
-                      "q_sign": q_sign,
-                      "power_factor": power_factor
-                      }
-            )]
+        self.time_series_raw.q_control = pd.concat(
+            [
+                self.time_series_raw.q_control,
+                pd.DataFrame(
+                    index=df.index,
+                    data={
+                        "type": "fixed_cosphi",
+                        "q_sign": q_sign,
+                        "power_factor": power_factor,
+                    },
+                ),
+            ]
         )
         # calculate reactive power of loads
-        reactive_power = q_control.fixed_cosphi(
-            active_power, q_sign, power_factor)
+        reactive_power = q_control.fixed_cosphi(active_power, q_sign, power_factor)
         return active_power, reactive_power
 
     def predefined_fluctuating_generators_by_technology(
-            self, edisgo_object, ts_generators, generator_names=None):
+        self, edisgo_object, ts_generators, generator_names=None
+    ):
         """
         Set active power feed-in time series for fluctuating generators by technology.
 
@@ -1253,9 +1118,11 @@
         # in case time series from oedb are used, retrieve oedb time series
         if isinstance(ts_generators, str) and ts_generators == "oedb":
             weather_cell_ids = get_weather_cells_intersecting_with_grid_district(
-                edisgo_object)
+                edisgo_object
+            )
             ts_generators = timeseries_import.feedin_oedb(
-                edisgo_object.config, weather_cell_ids, self.timeindex)
+                edisgo_object.config, weather_cell_ids, self.timeindex
+            )
         elif not isinstance(ts_generators, pd.DataFrame):
             raise ValueError(
                 "'ts_generators' must either be a pandas DataFrame or 'oedb'."
@@ -1268,34 +1135,34 @@
 
         # set generator_names if None
         if generator_names is None:
-            if isinstance(
-                    ts_generators.columns, pd.MultiIndex
-            ):
+            if isinstance(ts_generators.columns, pd.MultiIndex):
                 technologies = ts_generators.columns.levels[0].unique()
                 weather_cell_ids = ts_generators.columns.levels[1].unique()
                 generator_names = edisgo_object.topology.generators_df[
-                    (edisgo_object.topology.generators_df.type.isin(technologies)) &
-                    (edisgo_object.topology.generators_df.weather_cell_id.isin(
-                        weather_cell_ids))].index
+                    (edisgo_object.topology.generators_df.type.isin(technologies))
+                    & (
+                        edisgo_object.topology.generators_df.weather_cell_id.isin(
+                            weather_cell_ids
+                        )
+                    )
+                ].index
             else:
                 technologies = ts_generators.columns.unique()
                 generator_names = edisgo_object.topology.generators_df[
-                    edisgo_object.topology.generators_df.type.isin(
-                        technologies)].index
+                    edisgo_object.topology.generators_df.type.isin(technologies)
+                ].index
         generator_names = _check_if_components_exist(
-            edisgo_object, generator_names, "generators")
+            edisgo_object, generator_names, "generators"
+        )
         generators_df = edisgo_object.topology.generators_df.loc[generator_names, :]
 
         # drop existing time series
         drop_component_time_series(
-            obj=self, df_name="generators_active_power",
-            comp_names=generator_names
+            obj=self, df_name="generators_active_power", comp_names=generator_names
         )
 
         # scale time series by nominal power
-        if isinstance(
-                ts_generators.columns, pd.MultiIndex
-        ):
+        if isinstance(ts_generators.columns, pd.MultiIndex):
             ts_scaled = generators_df.apply(
                 lambda x: ts_generators[x.type][x.weather_cell_id].T * x.p_nom,
                 axis=1,
@@ -1316,7 +1183,8 @@
             )
 
     def predefined_dispatchable_generators_by_technology(
-            self, edisgo_object, ts_generators, generator_names=None):
+        self, edisgo_object, ts_generators, generator_names=None
+    ):
         """
         Set active power feed-in time series for dispatchable generators by technology.
 
@@ -1341,9 +1209,7 @@
 
         """
         if not isinstance(ts_generators, pd.DataFrame):
-            raise ValueError(
-                "'ts_generators' must be a pandas DataFrame."
-            )
+            raise ValueError("'ts_generators' must be a pandas DataFrame.")
 
         # write to TimeSeriesRaw
         self.time_series_raw.dispatchable_generators_active_power_by_technology = (
@@ -1354,26 +1220,27 @@
         if generator_names is None:
             if "other" in ts_generators.columns:
                 generator_names = edisgo_object.topology.generators_df[
-                    ~edisgo_object.topology.generators_df.type.isin(
-                        ["solar", "wind"])].index
+                    ~edisgo_object.topology.generators_df.type.isin(["solar", "wind"])
+                ].index
             else:
                 generator_names = edisgo_object.topology.generators_df[
                     edisgo_object.topology.generators_df.type.isin(
-                        ts_generators.columns)].index
+                        ts_generators.columns
+                    )
+                ].index
         generator_names = _check_if_components_exist(
-            edisgo_object, generator_names, "generators")
+            edisgo_object, generator_names, "generators"
+        )
         generators_df = edisgo_object.topology.generators_df.loc[generator_names, :]
 
         # drop existing time series
         drop_component_time_series(
-            obj=self, df_name="generators_active_power",
-            comp_names=generator_names
+            obj=self, df_name="generators_active_power", comp_names=generator_names
         )
 
         # scale time series by nominal power
         ts_scaled = generators_df.apply(
-            lambda x: ts_generators[
-                          x.type] * x.p_nom
+            lambda x: ts_generators[x.type] * x.p_nom
             if x.type in ts_generators.columns
             else ts_generators["other"] * x.p_nom,
             axis=1,
@@ -1389,7 +1256,8 @@
             )
 
     def predefined_conventional_loads_by_sector(
-            self, edisgo_object, ts_loads, load_names=None):
+        self, edisgo_object, ts_loads, load_names=None
+    ):
         """
         Set active power demand time series for conventional loads by sector.
 
@@ -1428,14 +1296,13 @@
         """
         # in case time series from demandlib are used, retrieve demandlib time series
         if isinstance(ts_loads, str) and ts_loads == "demandlib":
-            ts_loads = \
-                timeseries_import.load_time_series_demandlib(
-                    edisgo_object.config,
-                    year=self.timeindex[0].year
-                )
+            ts_loads = timeseries_import.load_time_series_demandlib(
+                edisgo_object.config, year=self.timeindex[0].year
+            )
         elif not isinstance(ts_loads, pd.DataFrame):
             raise ValueError(
-                "'ts_loads' must either be a pandas DataFrame or 'demandlib'.")
+                "'ts_loads' must either be a pandas DataFrame or 'demandlib'."
+            )
 
         # write to TimeSeriesRaw
         self.time_series_raw.conventional_loads_active_power_by_sector = ts_loads
@@ -1444,14 +1311,14 @@
         if load_names is None:
             sectors = ts_loads.columns.unique()
             load_names = edisgo_object.topology.loads_df[
-                edisgo_object.topology.loads_df.sector.isin(sectors)].index
+                edisgo_object.topology.loads_df.sector.isin(sectors)
+            ].index
         load_names = _check_if_components_exist(edisgo_object, load_names, "loads")
         loads_df = edisgo_object.topology.loads_df.loc[load_names, :]
 
         # drop existing time series
         drop_component_time_series(
-            obj=self, df_name="loads_active_power",
-            comp_names=load_names
+            obj=self, df_name="loads_active_power", comp_names=load_names
         )
 
         # scale time series by annual consumption
@@ -1467,7 +1334,8 @@
         )
 
     def predefined_charging_points_by_use_case(
-            self, edisgo_object, ts_loads, load_names=None):
+        self, edisgo_object, ts_loads, load_names=None
+    ):
         """
         Set active power demand time series for charging points by their use case.
 
@@ -1491,8 +1359,7 @@
 
         """
         if not isinstance(ts_loads, pd.DataFrame):
-            raise ValueError(
-                "'ts_loads' must be a pandas DataFrame.")
+            raise ValueError("'ts_loads' must be a pandas DataFrame.")
 
         # write to TimeSeriesRaw
         self.time_series_raw.charging_points_active_power_by_use_case = ts_loads
@@ -1501,14 +1368,14 @@
         if load_names is None:
             sectors = ts_loads.columns.unique()
             load_names = edisgo_object.topology.loads_df[
-                edisgo_object.topology.loads_df.sector.isin(sectors)].index
+                edisgo_object.topology.loads_df.sector.isin(sectors)
+            ].index
         load_names = _check_if_components_exist(edisgo_object, load_names, "loads")
         loads_df = edisgo_object.topology.loads_df.loc[load_names, :]
 
         # drop existing time series
         drop_component_time_series(
-            obj=self, df_name="loads_active_power",
-            comp_names=load_names
+            obj=self, df_name="loads_active_power", comp_names=load_names
         )
 
         # scale time series by nominal power
@@ -1524,8 +1391,11 @@
         )
 
     def fixed_cosphi(
-            self, edisgo_object, generators_parametrisation=None,
-            loads_parametrisation=None, storage_units_parametrisation=None
+        self,
+        edisgo_object,
+        generators_parametrisation=None,
+        loads_parametrisation=None,
+        storage_units_parametrisation=None,
     ):
         """
         Sets reactive power of specified components assuming a fixed power factor.
@@ -1575,27 +1445,32 @@
             parameter `generators_parametrisation` apply.
 
         """
+
         def _get_q_sign_and_power_factor_per_component(
-                parametrisation, components_df, type, q_sign_func):
+            parametrisation, components_df, type, q_sign_func
+        ):
             # default configuration
-            if isinstance(parametrisation, str) and \
-                    parametrisation == "default":
+            if isinstance(parametrisation, str) and parametrisation == "default":
                 # get default parametrisation from config
                 df = assign_voltage_level_to_component(
-                    components_df,
-                    edisgo_object.topology.buses_df)
+                    components_df, edisgo_object.topology.buses_df
+                )
                 components_names = df.index
                 q_sign = q_control._fixed_cosphi_default_reactive_power_sign(
-                    df, type, edisgo_object.config)
+                    df, type, edisgo_object.config
+                )
                 power_factor = q_control._fixed_cosphi_default_power_factor(
-                    df, type, edisgo_object.config)
+                    df, type, edisgo_object.config
+                )
             # given configuration
             elif isinstance(parametrisation, pd.DataFrame):
                 # check if all given components exist in network and only use existing
-                components_names = list(itertools.chain.from_iterable(
-                    parametrisation.components))
+                components_names = list(
+                    itertools.chain.from_iterable(parametrisation.components)
+                )
                 components_names = _check_if_components_exist(
-                    edisgo_object, components_names, type)
+                    edisgo_object, components_names, type
+                )
                 # set up series with sign of reactive power and power factors
                 q_sign = pd.Series()
                 power_factor = pd.Series()
@@ -1607,31 +1482,31 @@
                         if row["mode"] == "default":
                             df = assign_voltage_level_to_component(
                                 components_df.loc[comps, :],
-                                edisgo_object.topology.buses_df)
+                                edisgo_object.topology.buses_df,
+                            )
                             q_sign = q_sign.append(
                                 q_control._fixed_cosphi_default_reactive_power_sign(
-                                    df, type, edisgo_object.config)
+                                    df, type, edisgo_object.config
+                                )
                             )
                         else:
                             q_sign = q_sign.append(
-                                pd.Series(q_sign_func(row["mode"]),
-                                          index=comps
-                                          )
+                                pd.Series(q_sign_func(row["mode"]), index=comps)
                             )
                         # get power factor (default or given)
                         if row["power_factor"] == "default":
                             df = assign_voltage_level_to_component(
                                 components_df.loc[comps, :],
-                                edisgo_object.topology.buses_df)
+                                edisgo_object.topology.buses_df,
+                            )
                             power_factor = power_factor.append(
                                 q_control._fixed_cosphi_default_power_factor(
-                                    df, type, edisgo_object.config)
+                                    df, type, edisgo_object.config
+                                )
                             )
                         else:
                             power_factor = power_factor.append(
-                                pd.Series(row["power_factor"],
-                                          index=comps
-                                          )
+                                pd.Series(row["power_factor"], index=comps)
                             )
             else:
                 raise ValueError(
@@ -1643,24 +1518,29 @@
             # delete existing previous settings
             self.time_series_raw.q_control.drop(
                 index=self.time_series_raw.q_control.index[
-                    self.time_series_raw.q_control.index.isin(components_names)],
-                inplace=True
-            )
-            self.time_series_raw.q_control = pd.concat([
-                self.time_series_raw.q_control,
-                pd.DataFrame(
-                    index=components_names,
-                    data={"type": "fixed_cosphi",
-                          "q_sign": q_sign,
-                          "power_factor": power_factor
-                          }
-                )]
+                    self.time_series_raw.q_control.index.isin(components_names)
+                ],
+                inplace=True,
+            )
+            self.time_series_raw.q_control = pd.concat(
+                [
+                    self.time_series_raw.q_control,
+                    pd.DataFrame(
+                        index=components_names,
+                        data={
+                            "type": "fixed_cosphi",
+                            "q_sign": q_sign,
+                            "power_factor": power_factor,
+                        },
+                    ),
+                ]
             )
 
             # drop existing time series
             drop_component_time_series(
-                obj=self, df_name="{}_reactive_power".format(type),
-                comp_names=components_names
+                obj=self,
+                df_name="{}_reactive_power".format(type),
+                comp_names=components_names,
             )
             return q_sign, power_factor
 
@@ -1670,42 +1550,42 @@
                 parametrisation=generators_parametrisation,
                 components_df=edisgo_object.topology.generators_df,
                 type="generators",
-                q_sign_func=q_control.get_q_sign_generator
+                q_sign_func=q_control.get_q_sign_generator,
             )
             # calculate reactive power
             reactive_power = q_control.fixed_cosphi(
-                self.generators_active_power, q_sign, power_factor)
+                self.generators_active_power, q_sign, power_factor
+            )
             self.generators_reactive_power = pd.concat(
-                [self.generators_reactive_power, reactive_power],
-                axis=1
+                [self.generators_reactive_power, reactive_power], axis=1
             )
         if loads_parametrisation is not None:
             q_sign, power_factor = _get_q_sign_and_power_factor_per_component(
                 parametrisation=loads_parametrisation,
                 components_df=edisgo_object.topology.loads_df,
                 type="loads",
-                q_sign_func=q_control.get_q_sign_load
+                q_sign_func=q_control.get_q_sign_load,
             )
             # calculate reactive power
             reactive_power = q_control.fixed_cosphi(
-                self.loads_active_power, q_sign, power_factor)
+                self.loads_active_power, q_sign, power_factor
+            )
             self.loads_reactive_power = pd.concat(
-                [self.loads_reactive_power, reactive_power],
-                axis=1
+                [self.loads_reactive_power, reactive_power], axis=1
             )
         if storage_units_parametrisation is not None:
             q_sign, power_factor = _get_q_sign_and_power_factor_per_component(
                 parametrisation=storage_units_parametrisation,
                 components_df=edisgo_object.topology.storage_units_df,
                 type="storage_units",
-                q_sign_func=q_control.get_q_sign_generator
+                q_sign_func=q_control.get_q_sign_generator,
             )
             # calculate reactive power
             reactive_power = q_control.fixed_cosphi(
-                self.storage_units_active_power, q_sign, power_factor)
+                self.storage_units_active_power, q_sign, power_factor
+            )
             self.storage_units_reactive_power = pd.concat(
-                [self.storage_units_reactive_power, reactive_power],
-                axis=1
+                [self.storage_units_reactive_power, reactive_power], axis=1
             )
 
     @property
@@ -1727,9 +1607,9 @@
 
         """
         return (
-                self.loads_active_power.sum(axis=1) -
-                self.generators_active_power.sum(axis=1) -
-                self.storage_units_active_power.sum(axis=1)
+            self.loads_active_power.sum(axis=1)
+            - self.generators_active_power.sum(axis=1)
+            - self.storage_units_active_power.sum(axis=1)
         )
 
     @property
@@ -1765,13 +1645,17 @@
     @property
     def _attributes(self):
         return [
-            "loads_active_power", "loads_reactive_power",
-            "generators_active_power", "generators_reactive_power",
-            "storage_units_active_power", "storage_units_reactive_power"
+            "loads_active_power",
+            "loads_reactive_power",
+            "generators_active_power",
+            "generators_reactive_power",
+            "storage_units_active_power",
+            "storage_units_reactive_power",
         ]
 
-    def reduce_memory(self, attr_to_reduce=None, to_type="float32",
-                      time_series_raw=True, **kwargs):
+    def reduce_memory(
+        self, attr_to_reduce=None, to_type="float32", time_series_raw=True, **kwargs
+    ):
         """
         Reduces size of dataframes to save memory.
 
@@ -1808,8 +1692,7 @@
             )
         if time_series_raw:
             self.time_series_raw.reduce_memory(
-                kwargs.get("attr_to_reduce_raw", None),
-                to_type=to_type
+                kwargs.get("attr_to_reduce_raw", None), to_type=to_type
             )
 
     def to_csv(self, directory, reduce_memory=False, time_series_raw=False, **kwargs):
@@ -1867,7 +1750,7 @@
         if time_series_raw:
             self.time_series_raw.to_csv(
                 directory=os.path.join(directory, "time_series_raw"),
-                reduce_memory=reduce_memory
+                reduce_memory=reduce_memory,
             )
 
     def from_csv(self, directory, time_series_raw=False, **kwargs):
@@ -1910,48 +1793,12 @@
             timeindex = pd.DatetimeIndex([])
         self._timeindex = timeindex
 
-<<<<<<< HEAD
         if time_series_raw:
             self.time_series_raw.from_csv(
                 directory=kwargs.get(
-                    "directory_raw", os.path.join(directory, "time_series_raw"))
-            )
-=======
-    """
-    try:
-        assert edisgo_obj.timeseries.timeindex.isin(
-            edisgo_obj.timeseries.generators_reactive_power.index
-        ).all()
-        assert edisgo_obj.timeseries.timeindex.isin(
-            edisgo_obj.timeseries.generators_active_power.index
-        ).all()
-        assert edisgo_obj.timeseries.timeindex.isin(
-            edisgo_obj.timeseries.loads_reactive_power.index
-        ).all()
-        assert edisgo_obj.timeseries.timeindex.isin(
-            edisgo_obj.timeseries.loads_active_power.index
-        ).all()
-        assert edisgo_obj.timeseries.timeindex.isin(
-            edisgo_obj.timeseries.storage_units_reactive_power.index
-        ).all()
-        assert edisgo_obj.timeseries.timeindex.isin(
-            edisgo_obj.timeseries.storage_units_active_power.index
-        ).all()
-    except Exception:
-        message = "Time index of feed-in and load time series does not match."
-        logging.error(message)
-        raise KeyError(message)
-
-
-def add_loads_timeseries(edisgo_obj, load_names, **kwargs):
-    """
-    Define load time series for active and reactive power. For more information
-    on required and optional parameters see description of
-    :func:`get_component_timeseries`. The mode initially set within
-    get_component_timeseries is used here to set new timeseries. If a different
-    mode is required, change edisgo_obj.timeseries.mode to the desired mode and
-    provide respective parameters.
->>>>>>> df78f492
+                    "directory_raw", os.path.join(directory, "time_series_raw")
+                )
+            )
 
 
 class TimeSeriesRaw:
@@ -1978,7 +1825,8 @@
         "fixed_cosphi"),
         "parametrisation" with the parametrisation of the
         respective Q-control (only applicable to "cosphi(P)" and "Q(V)").
-    fluctuating_generators_active_power_by_technology : :pandas:`pandas.DataFrame<DataFrame>`
+    fluctuating_generators_active_power_by_technology : \
+        :pandas:`pandas.DataFrame<DataFrame>`
         DataFrame with feed-in time series per technology or technology and
         weather cell ID normalized to a nominal capacity of 1.
         Columns can either just contain the technology type as string or
@@ -1986,7 +1834,8 @@
         first level containing the technology as string and the second level
         the weather cell ID as integer.
         Index is a :pandas:`pandas.DatetimeIndex<DatetimeIndex>`.
-    dispatchable_generators_active_power_by_technology : :pandas:`pandas.DataFrame<DataFrame>`
+    dispatchable_generators_active_power_by_technology : \
+        :pandas:`pandas.DataFrame<DataFrame>`
         DataFrame with feed-in time series per technology normalized to a nominal
         capacity of 1.
         Columns contain the technology type as string.
@@ -2008,7 +1857,8 @@
 
     def __init__(self):
         self.q_control = pd.DataFrame(
-            columns=["type", "q_sign", "power_factor", "parametrisation"])
+            columns=["type", "q_sign", "power_factor", "parametrisation"]
+        )
         self.fluctuating_generators_active_power_by_technology = None
         self.dispatchable_generators_active_power_by_technology = None
         self.conventional_loads_active_power_by_sector = None
@@ -2050,11 +1900,7 @@
         for attr in attr_to_reduce:
             if hasattr(self, attr) and getattr(self, attr) is not None:
                 setattr(
-                    self,
-                    attr,
-                    getattr(self, attr).apply(
-                        lambda _: _.astype(to_type)
-                    )
+                    self, attr, getattr(self, attr).apply(lambda _: _.astype(to_type))
                 )
 
     def to_csv(self, directory, reduce_memory=False, **kwargs):
@@ -2147,9 +1993,7 @@
         df_name,
         getattr(obj, df_name).drop(
             getattr(obj, df_name).columns[
-                getattr(
-                    obj, df_name
-                ).columns.isin(comp_names)
+                getattr(obj, df_name).columns.isin(comp_names)
             ],
             axis=1,
         ),
@@ -2177,10 +2021,7 @@
         obj,
         df_name,
         pd.concat(
-            [
-                getattr(obj, df_name),
-                ts_new
-            ],
+            [getattr(obj, df_name), ts_new],
             axis=1,
         ),
     )
@@ -2208,14 +2049,15 @@
 
     """
     comps_in_network = getattr(
-        edisgo_object.topology, "{}_df".format(component_type)).index
-    comps_not_in_network = list(
-        set(component_names) - set(comps_in_network))
+        edisgo_object.topology, "{}_df".format(component_type)
+    ).index
+    comps_not_in_network = list(set(component_names) - set(comps_in_network))
     if len(comps_not_in_network) > 0:
         logging.warning(
             "Some of the provided {} are not in the network. "
             "This concerns the following components: {}.".format(
-                component_type, comps_not_in_network)
+                component_type, comps_not_in_network
+            )
         )
         provided_comps_in_network = set(component_names) - set(comps_not_in_network)
         return provided_comps_in_network
